import asyncio
import contextlib
import datetime
from contextlib import contextmanager
from dataclasses import dataclass
from typing import Any, Callable, Iterator, Set

import rich
from rich.console import Console, Group, RenderableType
from rich.live import Live
from rich.panel import Panel
from rich.progress import (
    BarColumn,
    TaskProgressColumn,
    TextColumn,
    TimeElapsedColumn,
)
from rich.progress import Progress as RProgress
from rich.segment import Segment
from rich.table import Table
from rich.text import Text
from typing_extensions import override

<<<<<<< HEAD
=======
from inspect_ai._util.constants import CONSOLE_DISPLAY_WIDTH
>>>>>>> 601e1d70
from inspect_ai._util.logger import http_rate_limit_count
from inspect_ai._util.path import cwd_relative_path
from inspect_ai._util.platform import is_running_in_jupyterlab, is_running_in_vscode
from inspect_ai._util.throttle import throttle
from inspect_ai.log import EvalStats
from inspect_ai.log._log import rich_traceback
<<<<<<< HEAD
=======
from inspect_ai.log._transcript import InputEvent, transcript
>>>>>>> 601e1d70
from inspect_ai.util._concurrency import concurrency_status

from ._display import (
    Display,
    Progress,
    TaskCancelled,
    TaskDisplay,
    TaskError,
    TaskProfile,
    TaskResult,
    TaskScreen,
    TaskSuccess,
)


@dataclass
class Theme:
    meta: str = "blue"
    light: str = "bright_black"
    metric: str = "green"
    link: str = "blue"
    success: str = "green"
    error: str = "red"
    warning: str = "orange3"


@dataclass
class TaskStatus:
    profile: TaskProfile
    result: TaskResult | None
    progress: RProgress


class RichDisplay(Display):
    def __init__(self) -> None:
        self.total_tasks: int = 0
        self.tasks: list[TaskStatus] = []
        self.progress_ui: RProgress | None = None
        self.parallel = False
        self.live: Live | None = None
        self.timer_handle: asyncio.TimerHandle | None = None

    @override
    def print(self, message: str) -> None:
        rich_console().print(message, markup=False, highlight=False)

    @override
    @contextlib.contextmanager
    def progress(self, total: int) -> Iterator[Progress]:
        with rich_progress() as progress:
            yield RichProgress(total, progress)

    @override
    @contextlib.contextmanager
    def task_screen(self, total_tasks: int, parallel: bool) -> Iterator[TaskScreen]:
        # reconfigure the default global console
        use_color = is_running_in_vscode() and not is_running_in_jupyterlab()
        rich.reconfigure(no_color=not use_color)

        self.total_tasks = total_tasks
        self.tasks = []
        self.progress_ui = rich_progress()
        self.parallel = parallel
        try:
            with (
                Live(
                    None,
                    console=rich_console(),
                    transient=True,
                    auto_refresh=False,
                ) as live,
            ):
                with RichTaskScreen(live) as task_screen:
                    # save reference to live
                    self.live = live

                    # enque a display update
                    self.timer_handle = asyncio.get_event_loop().call_later(
                        1, self._update_display
                    )

                    # yield
                    yield task_screen

                # render task results (re-enable live if necessary)
                if not live.is_started:
                    live.start()
                live.transient = False
                live.update(tasks_results(self.tasks), refresh=True)
        finally:
            # clear tasks and progress
            self.total_tasks = 0
            self.tasks = []
            self.progress_ui = None
            self.parallel = False
            self.live = None
            if self.timer_handle:
                self.timer_handle.cancel()

    @override
    @contextlib.contextmanager
    def task(self, profile: TaskProfile) -> Iterator[TaskDisplay]:
        # for typechekcer
        if self.tasks is None:
            self.tasks = []
        if self.progress_ui is None:
            self.progress_ui = rich_progress()

        status = TaskStatus(profile, None, self.progress_ui)
        self.tasks.append(status)
        self._update_display()
        yield RichTaskDisplay(
            status, show_name=self.parallel, on_update=self._update_display
        )

    @throttle(1)
    def _update_display(self) -> None:
        if (
            self.tasks is not None
            and self.tasks
            and self.progress_ui is not None
            and self.live is not None
            and self.live.is_started
        ):
            if self.parallel:
                r = tasks_live_status(self.total_tasks, self.tasks, self.progress_ui)
            else:
                r = task_live_status(self.tasks, self.progress_ui)
            self.live.update(r, refresh=True)

        self.timer_handle = asyncio.get_event_loop().call_later(1, self._update_display)


class RichTaskScreen(TaskScreen):
    def __init__(self, live: Live) -> None:
        theme = rich_theme()
        self.live = live
        self.status = self.live.console.status(
            f"[{theme.meta} bold]Task running...[/{theme.meta} bold]", spinner="clock"
        )
<<<<<<< HEAD

    def __exit__(self, *excinfo: Any) -> None:
        self.status.stop()

    @override
    @contextlib.contextmanager
    def input_screen(
        self, header: str | None = None, transient: bool = True
=======

    def __exit__(self, *excinfo: Any) -> None:
        self.status.stop()

    @override
    @contextlib.contextmanager
    def input_screen(
        self,
        header: str | None = None,
        transient: bool = True,
        width: int = CONSOLE_DISPLAY_WIDTH,
>>>>>>> 601e1d70
    ) -> Iterator[Console]:
        # clear live task status and transient status
        self.live.update("", refresh=True)
        self.status.stop()

        # show cursor for input
        self.live.console.show_cursor(True)

<<<<<<< HEAD
        try:
            # print header if requested
            if header:
                style = f"{rich_theme().meta} bold"
                self.live.console.rule(f"[{style}]{header}[/{style}]", style=style)
                self.live.console.print("")

            # yield the console
            yield self.live.console

            # print one blank line
            self.live.console.print("")
        finally:
=======
        # set width
        old_width = self.live.console.width
        self.live.console.width = min(old_width, width)

        # record console activity for event
        self.live.console.record = True

        try:
            # print header if requested
            if header:
                style = f"{rich_theme().meta} bold"
                self.live.console.rule(f"[{style}]{header}[/{style}]", style=style)
                self.live.console.print("")

            # yield the console
            with record_console_input():
                yield self.live.console

        finally:
            # capture recording then yield input event
            input = self.live.console.export_text(clear=False, styles=False)
            input_ansi = self.live.console.export_text(clear=True, styles=True)
            self.live.console.record = False
            transcript()._event(InputEvent(input=input, input_ansi=input_ansi))

            # print one blank line
            self.live.console.print("")

            # reset width
            self.live.console.width = old_width

>>>>>>> 601e1d70
            # disable cursor while not collecting input
            self.live.console.show_cursor(False)

            # if transient then disable live updates entirely
            if transient is False and self.live.is_started:
                self.live.stop()

            # otherwise make sure they are enabled
            elif transient is True and not self.live.is_started:
                self.live.start()

            # if not transient then display mini-status
            if not transient:
                self.status.start()


class RichTaskDisplay(TaskDisplay):
    def __init__(
        self,
        status: TaskStatus,
        show_name: bool,
        on_update: Callable[[], None] | None = None,
    ) -> None:
        theme = rich_theme()
        self.status = status
        model = Text(str(self.status.profile.model))
        model.truncate(25, overflow="ellipsis")
        description = Text(f"{self.status.profile.name} " if show_name else "")
        if show_name:
            description.truncate(20, overflow="ellipsis")

        def task_status() -> str:
            if self.status.result:
                if isinstance(self.status.result, TaskError):
                    return f"[{theme.error}]✗[{theme.error}]"
                elif isinstance(self.status.result, TaskCancelled):
                    return f"[{theme.error}]✗[{theme.error}]"
                else:
                    return f"[{theme.success}]✔[{theme.success}]"
            else:
                return f"[{theme.meta}]⠿[{theme.meta}]"

        self.p = RichProgress(
            total=self.status.profile.steps,
            progress=self.status.progress,
            description=f"{description.markup}",
            model=f"{model.markup} ",
            status=task_status,
            on_update=on_update,
        )

    @override
    @contextlib.contextmanager
    def progress(self) -> Iterator[Progress]:
        yield self.p

    @override
    def complete(self, result: TaskResult) -> None:
        self.status.result = result
        self.p.complete()


# Note that use of rich progress seems to result in an extra
# empty cell after execution, see: https://github.com/Textualize/rich/issues/3274

PROGRESS_TOTAL = 102


class RichProgress(Progress):
    def __init__(
        self,
        total: int,
        progress: RProgress,
        description: str = "",
        model: str = "",
        status: Callable[[], str] | None = None,
        on_update: Callable[[], None] | None = None,
    ) -> None:
        self.total = total
        self.progress = progress
        self.status = status if status else lambda: ""
        self.on_update = on_update
        self.task_id = progress.add_task(
            description, total=PROGRESS_TOTAL, model=model, status=self.status()
        )

    @override
    def update(self, n: int = 1) -> None:
        advance = (float(n) / float(self.total)) * 100
        self.progress.update(
            task_id=self.task_id, advance=advance, refresh=True, status=self.status()
        )
        if self.on_update:
            self.on_update()

    @override
    def complete(self) -> None:
        self.progress.update(
            task_id=self.task_id, completed=PROGRESS_TOTAL, status=self.status()
        )


def tasks_results(tasks: list[TaskStatus]) -> RenderableType:
    def render_task(task: TaskStatus) -> RenderableType:
        if isinstance(task.result, TaskCancelled):
            return task_result_cancelled(task.profile, task.result)
        elif isinstance(task.result, TaskError):
            return task_result_error(task.profile, task.result)
        elif isinstance(task.result, TaskSuccess):
            return task_result_summary(task.profile, task.result)
        else:
            return ""

    return Group(*[render_task(task) for task in tasks])


def task_live_status(tasks: list[TaskStatus], progress: RProgress) -> RenderableType:
    body: list[RenderableType] = ["", progress]
    config = task_config(tasks[0].profile)
    if config:
        body = [config] + body

    return task_panel(
        profile=tasks[0].profile,
        show_model=len(tasks) == 1,
        body=Group(*body),
        footer=live_task_footer(),
        log_location=None,
    )


def tasks_live_status(
    total_tasks: int, tasks: list[TaskStatus], progress: RProgress
) -> RenderableType:
    # rendering context
    theme = rich_theme()
    console = rich_console()
<<<<<<< HEAD
    width = 100 if is_vscode_notebook(console) else None
=======
    width = CONSOLE_DISPLAY_WIDTH if is_vscode_notebook(console) else None
>>>>>>> 601e1d70

    # compute completed tasks
    completed = sum(1 for task in tasks if task.result is not None)

    # get config
    config = task_config(tasks[0].profile, generate_config=False)
    if config:
        config += "\n"

    # build footer table
    footer_table = Table.grid(expand=True)
    footer_table.add_column()
    footer_table.add_column(justify="right")
    footer = live_task_footer()
    footer_table.add_row()
    footer_table.add_row(footer[0], footer[1])

    # create panel w/ title
    panel = Panel(
        Group(config, progress, footer_table, fit=False),
        title=f"[bold][{theme.meta}]eval: {completed}/{total_tasks} tasks complete[/{theme.meta}][/bold]",
        title_align="left",
        width=width,
        expand=True,
    )
    return panel


def task_result_cancelled(
    profile: TaskProfile, cancelled: TaskCancelled
) -> RenderableType:
    return task_panel(
        profile=profile,
        show_model=True,
        body=task_stats(profile, cancelled.stats),
        footer=task_interrupted(profile, cancelled.samples_completed),
        log_location=profile.log_location,
    )


def task_result_summary(profile: TaskProfile, success: TaskSuccess) -> RenderableType:
    return task_panel(
        profile=profile,
        show_model=True,
        body=task_stats(profile, success.stats),
        footer=task_results(profile, success),
        log_location=profile.log_location,
    )


def task_result_error(profile: TaskProfile, error: TaskError) -> RenderableType:
    return task_panel(
        profile=profile,
        show_model=True,
        body=rich_traceback(error.exc_type, error.exc_value, error.traceback),
        footer=task_interrupted(profile, error.samples_completed),
        log_location=profile.log_location,
    )


def task_panel(
    profile: TaskProfile,
    show_model: bool,
    body: RenderableType,
    footer: RenderableType | tuple[RenderableType, RenderableType] | None,
    log_location: str | None,
) -> Panel:
    # rendering context
    theme = rich_theme()
    console = rich_console()
<<<<<<< HEAD
    width = 100 if is_vscode_notebook(console) else None
=======
    width = CONSOLE_DISPLAY_WIDTH if is_vscode_notebook(console) else None
>>>>>>> 601e1d70
    jupyter = console.is_jupyter

    # setup table
    table = Table.grid(expand=True)
    table.add_column()
    table.add_column(justify="right")

    # main progress and task info
    table.add_row(
        body,
        Text(task_targets(profile), style=theme.meta),
    )

    # footer if specified
    if footer:
        table.add_row()
        if isinstance(footer, tuple):
            table.add_row(footer[0], footer[1])
        else:
            table.add_row(footer)

    # enclose in outer table for log link footer
    root = table
    if log_location:
        # if we are in jupyter then use a real hyperlink
        if jupyter:
            log_location = f"[link={log_location}]{log_location}[/link]"

        # Print a cwd relative path
        try:
            log_location_relative = cwd_relative_path(log_location, walk_up=True)
        except ValueError:
            log_location_relative = log_location

        root = Table.grid(expand=True)
        root.add_column()
        root.add_row(table)
        root.add_row()
        root.add_row(
            f"[bold][{theme.light}]Log:[/{theme.light}][/bold] "
            + f"[{theme.link}]{log_location_relative}[/{theme.link}]"
        )

    # create panel w/ title
    panel = Panel(
        root,
        title=f"[bold][{theme.meta}]{task_title(profile, show_model)}[/{theme.meta}][/bold]",
        title_align="left",
        width=width,
        expand=True,
    )
    return panel


def task_title(profile: TaskProfile, show_model: bool) -> str:
    eval_epochs = profile.eval_config.epochs or 1
    epochs = f" x {profile.eval_config.epochs}" if eval_epochs > 1 else ""
    samples = f"{profile.samples//eval_epochs:,}{epochs} sample{'s' if profile.samples > 1 else ''}"
    title = f"{profile.name} ({samples})"
    if show_model:
        title = f"{title}: {profile.model}"
    return title


def task_targets(profile: TaskProfile) -> str:
    targets = [f"dataset: {profile.dataset}", f"scorer: {profile.scorer}"]
    return "   " + "\n   ".join(targets)


def task_config(profile: TaskProfile, generate_config: bool = True) -> str:
    # merge config
    theme = rich_theme()
    # wind params back for display
    task_args = dict(profile.task_args)
    for key in task_args.keys():
        value = task_args[key]
        if isinstance(value, dict) and "plan" in value and "params" in value:
            task_args[key] = value["plan"]
    config = task_args | dict(profile.eval_config.model_dump(exclude_none=True))
    if generate_config:
        config = config | dict(profile.generate_config.model_dump(exclude_none=True))
    config_print: list[str] = []
    for name, value in config.items():
        if name not in ["limit", "epochs", "model"]:
            config_print.append(f"{name}: {value}")
    values = ", ".join(config_print)
    if values:
        return f"[{theme.light}]{values}[/{theme.light}]"
    else:
        return ""


def task_resources() -> str:
    resources: dict[str, str] = {}
    for model, resource in concurrency_status().items():
        resources[model] = f"{resource[0]}/{resource[1]}"
    return task_dict(resources)


@throttle(1)
def live_task_footer() -> tuple[RenderableType, RenderableType]:
    theme = rich_theme()
    return (
        f"[{theme.light}]{task_resources()}[/{theme.light}]",
        Text(task_http_rate_limits(), style=theme.light),
    )


def task_interrupted(profile: TaskProfile, samples_completed: int) -> RenderableType:
    log_location = profile.log_location
    theme = rich_theme()
    message = f"[bold][{theme.error}]Task interrupted ("
    if samples_completed > 0:
        message = f"{message}{samples_completed} completed samples logged before interruption)."
        if task_can_retry_from_filesystem(profile):
            message = (
                f"{message} Resume task with:[/{theme.error}][/bold]\n\n"
                + f"[bold][{theme.light}]inspect eval-retry {log_location}[/{theme.light}][/bold]"
            )
        else:
            message = f"{message}[/{theme.error}][/bold]"
    else:
        message = (
            f"{message}no samples completed before interruption)[/{theme.error}][/bold]"
        )

    return message


def task_can_retry_from_filesystem(profile: TaskProfile) -> bool:
    return profile.file is not None
<<<<<<< HEAD
=======

>>>>>>> 601e1d70

def task_results(profile: TaskProfile, success: TaskSuccess) -> RenderableType:
    theme = rich_theme()

<<<<<<< HEAD
def task_results(profile: TaskProfile, success: TaskSuccess) -> RenderableType:
    theme = rich_theme()

=======
>>>>>>> 601e1d70
    # do we have more than one scorer name?
    results = success.results
    scorer_names: Set[str] = {score.name for score in results.scores}
    reducer_names: Set[str] = {
        score.reducer for score in results.scores if score.reducer is not None
    }
    show_reducer = len(reducer_names) > 1 or "avg" not in reducer_names
    output: dict[str, str] = {}
    for score in results.scores:
        for name, metric in score.metrics.items():
            value = (
                "1.0"
                if metric.value == 1
                else (
                    str(metric.value)
                    if isinstance(metric.value, int)
                    else f"{metric.value:.3g}"
                )
            )
            name = (
                rf"{name}\[{score.reducer}]"
                if show_reducer and score.reducer is not None
                else name
            )
            key = f"{score.name}/{name}" if (len(scorer_names) > 1) else name
            output[key] = value

    if output:
        message = f"[{theme.metric}]{task_dict(output, True)}[/{theme.metric}]"
    else:
        message = ""
<<<<<<< HEAD

    # note if some of our samples had errors
    if success.samples_completed < profile.samples:
        sample_errors = profile.samples - success.samples_completed
        sample_error_pct = int(float(sample_errors) / float(profile.samples) * 100)
        if message:
            message = f"{message}\n\n"
        message = f"{message}[{theme.warning}]WARNING: {sample_errors} of {profile.samples} samples ({sample_error_pct}%) had errors and were not scored.[/{theme.warning}]"

    return message
=======

    # note if some of our samples had errors
    if success.samples_completed < profile.samples:
        sample_errors = profile.samples - success.samples_completed
        sample_error_pct = int(float(sample_errors) / float(profile.samples) * 100)
        if message:
            message = f"{message}\n\n"
        message = f"{message}[{theme.warning}]WARNING: {sample_errors} of {profile.samples} samples ({sample_error_pct}%) had errors and were not scored.[/{theme.warning}]"
>>>>>>> 601e1d70

    return message

<<<<<<< HEAD
=======

>>>>>>> 601e1d70
def task_stats(profile: TaskProfile, stats: EvalStats) -> RenderableType:
    theme = rich_theme()
    panel = Table.grid(expand=True)
    panel.add_column()
    config = task_config(profile)
    if config:
        panel.add_row(config)
        panel.add_row()
    elif len(stats.model_usage) < 2:
        panel.add_row()

    table = Table.grid(expand=True)
    table.add_column(style="bold")
    table.add_column()

    # eval time
    started = datetime.datetime.fromisoformat(stats.started_at)
    completed = datetime.datetime.fromisoformat(stats.completed_at)
    elapsed = completed - started
    table.add_row(Text("total time:", style="bold"), f"  {elapsed}", style=theme.light)

    # token usage
    for model, usage in stats.model_usage.items():
        if (
            usage.input_tokens_cache_read is not None
            or usage.input_tokens_cache_write is not None
        ):
            input_tokens_cache_read = usage.input_tokens_cache_read or 0
            input_tokens_cache_write = usage.input_tokens_cache_write or 0
            input_tokens = f"[bold]I: [/bold]{usage.input_tokens:,}, [bold]CW: [/bold]{input_tokens_cache_write:,}, [bold]CR: [/bold]{input_tokens_cache_read:,}"
        else:
            input_tokens = f"[bold]I: [/bold]{usage.input_tokens:,}"

        table.add_row(
            Text(model, style="bold"),
            f"  {usage.total_tokens:,} tokens [{input_tokens}, [bold]O: [/bold]{usage.output_tokens:,}]",
            style=theme.light,
        )

    panel.add_row(table)
    return panel


def task_http_rate_limits() -> str:
    return f"HTTP rate limits: {http_rate_limit_count():,}"


def task_dict(d: dict[str, str], bold_value: bool = False) -> str:
    slot1, slot2 = ("", "[/bold]") if bold_value else ("[/bold]", "")
    return "  ".join(
        [f"[bold]{key}:{slot1} {value}{slot2}" for key, value in d.items()]
    )


def is_vscode_notebook(console: Console) -> bool:
    return console.is_jupyter and is_running_in_vscode()

<<<<<<< HEAD

def rich_theme() -> Theme:
    global _theme
    if _theme is None:
        _theme = Theme()
    return _theme


def rich_console() -> Console:
    return rich.get_console()
=======

def rich_theme() -> Theme:
    global _theme
    if _theme is None:
        _theme = Theme()
    return _theme


def rich_console() -> Console:
    return rich.get_console()


def rich_display() -> RichDisplay:
    global _display
    if _display is None:
        _display = RichDisplay()
    return _display


def rich_progress() -> RProgress:
    console = rich_console()
    return RProgress(
        TextColumn("{task.fields[status]}"),
        TextColumn("{task.description}"),
        TextColumn("{task.fields[model]}"),
        BarColumn(bar_width=40 if is_vscode_notebook(console) else None),
        TaskProgressColumn(),
        TimeElapsedColumn(),
        transient=True,
        console=console,
        expand=not is_vscode_notebook(console),
    )


_theme: Theme | None = None
_display: RichDisplay | None = None

>>>>>>> 601e1d70

@contextmanager
def record_console_input() -> Iterator[None]:
    # monkey patch .input method to record inputs
    input_original = Console.input

    def input_with_record(self: Console, *args: Any, **kwargs: Any) -> str:
        result = input_original(self, *args, **kwargs)
        if self.record:
            with self._record_buffer_lock:
                self._record_buffer.append(Segment(result))
        return result

    Console.input = input_with_record  # type: ignore

<<<<<<< HEAD
def rich_progress() -> RProgress:
    console = rich_console()
    return RProgress(
        TextColumn("{task.fields[status]}"),
        TextColumn("{task.description}"),
        TextColumn("{task.fields[model]}"),
        BarColumn(bar_width=40 if is_vscode_notebook(console) else None),
        TaskProgressColumn(),
        TimeElapsedColumn(),
        transient=True,
        console=console,
        expand=not is_vscode_notebook(console),
    )


_theme: Theme | None = None
_display: RichDisplay | None = None
=======
    try:
        yield
    finally:
        Console.input = input_original  # type: ignore
>>>>>>> 601e1d70
<|MERGE_RESOLUTION|>--- conflicted
+++ resolved
@@ -21,20 +21,14 @@
 from rich.text import Text
 from typing_extensions import override
 
-<<<<<<< HEAD
-=======
 from inspect_ai._util.constants import CONSOLE_DISPLAY_WIDTH
->>>>>>> 601e1d70
 from inspect_ai._util.logger import http_rate_limit_count
 from inspect_ai._util.path import cwd_relative_path
 from inspect_ai._util.platform import is_running_in_jupyterlab, is_running_in_vscode
 from inspect_ai._util.throttle import throttle
 from inspect_ai.log import EvalStats
 from inspect_ai.log._log import rich_traceback
-<<<<<<< HEAD
-=======
 from inspect_ai.log._transcript import InputEvent, transcript
->>>>>>> 601e1d70
 from inspect_ai.util._concurrency import concurrency_status
 
 from ._display import (
@@ -175,16 +169,6 @@
         self.status = self.live.console.status(
             f"[{theme.meta} bold]Task running...[/{theme.meta} bold]", spinner="clock"
         )
-<<<<<<< HEAD
-
-    def __exit__(self, *excinfo: Any) -> None:
-        self.status.stop()
-
-    @override
-    @contextlib.contextmanager
-    def input_screen(
-        self, header: str | None = None, transient: bool = True
-=======
 
     def __exit__(self, *excinfo: Any) -> None:
         self.status.stop()
@@ -196,7 +180,6 @@
         header: str | None = None,
         transient: bool = True,
         width: int = CONSOLE_DISPLAY_WIDTH,
->>>>>>> 601e1d70
     ) -> Iterator[Console]:
         # clear live task status and transient status
         self.live.update("", refresh=True)
@@ -205,7 +188,13 @@
         # show cursor for input
         self.live.console.show_cursor(True)
 
-<<<<<<< HEAD
+        # set width
+        old_width = self.live.console.width
+        self.live.console.width = min(old_width, width)
+
+        # record console activity for event
+        self.live.console.record = True
+
         try:
             # print header if requested
             if header:
@@ -214,27 +203,6 @@
                 self.live.console.print("")
 
             # yield the console
-            yield self.live.console
-
-            # print one blank line
-            self.live.console.print("")
-        finally:
-=======
-        # set width
-        old_width = self.live.console.width
-        self.live.console.width = min(old_width, width)
-
-        # record console activity for event
-        self.live.console.record = True
-
-        try:
-            # print header if requested
-            if header:
-                style = f"{rich_theme().meta} bold"
-                self.live.console.rule(f"[{style}]{header}[/{style}]", style=style)
-                self.live.console.print("")
-
-            # yield the console
             with record_console_input():
                 yield self.live.console
 
@@ -251,7 +219,6 @@
             # reset width
             self.live.console.width = old_width
 
->>>>>>> 601e1d70
             # disable cursor while not collecting input
             self.live.console.show_cursor(False)
 
@@ -389,11 +356,7 @@
     # rendering context
     theme = rich_theme()
     console = rich_console()
-<<<<<<< HEAD
-    width = 100 if is_vscode_notebook(console) else None
-=======
     width = CONSOLE_DISPLAY_WIDTH if is_vscode_notebook(console) else None
->>>>>>> 601e1d70
 
     # compute completed tasks
     completed = sum(1 for task in tasks if task.result is not None)
@@ -464,11 +427,7 @@
     # rendering context
     theme = rich_theme()
     console = rich_console()
-<<<<<<< HEAD
-    width = 100 if is_vscode_notebook(console) else None
-=======
     width = CONSOLE_DISPLAY_WIDTH if is_vscode_notebook(console) else None
->>>>>>> 601e1d70
     jupyter = console.is_jupyter
 
     # setup table
@@ -600,20 +559,11 @@
 
 def task_can_retry_from_filesystem(profile: TaskProfile) -> bool:
     return profile.file is not None
-<<<<<<< HEAD
-=======
-
->>>>>>> 601e1d70
+
 
 def task_results(profile: TaskProfile, success: TaskSuccess) -> RenderableType:
     theme = rich_theme()
 
-<<<<<<< HEAD
-def task_results(profile: TaskProfile, success: TaskSuccess) -> RenderableType:
-    theme = rich_theme()
-
-=======
->>>>>>> 601e1d70
     # do we have more than one scorer name?
     results = success.results
     scorer_names: Set[str] = {score.name for score in results.scores}
@@ -645,7 +595,6 @@
         message = f"[{theme.metric}]{task_dict(output, True)}[/{theme.metric}]"
     else:
         message = ""
-<<<<<<< HEAD
 
     # note if some of our samples had errors
     if success.samples_completed < profile.samples:
@@ -656,23 +605,8 @@
         message = f"{message}[{theme.warning}]WARNING: {sample_errors} of {profile.samples} samples ({sample_error_pct}%) had errors and were not scored.[/{theme.warning}]"
 
     return message
-=======
-
-    # note if some of our samples had errors
-    if success.samples_completed < profile.samples:
-        sample_errors = profile.samples - success.samples_completed
-        sample_error_pct = int(float(sample_errors) / float(profile.samples) * 100)
-        if message:
-            message = f"{message}\n\n"
-        message = f"{message}[{theme.warning}]WARNING: {sample_errors} of {profile.samples} samples ({sample_error_pct}%) had errors and were not scored.[/{theme.warning}]"
->>>>>>> 601e1d70
-
-    return message
-
-<<<<<<< HEAD
-=======
-
->>>>>>> 601e1d70
+
+
 def task_stats(profile: TaskProfile, stats: EvalStats) -> RenderableType:
     theme = rich_theme()
     panel = Table.grid(expand=True)
@@ -730,18 +664,6 @@
 def is_vscode_notebook(console: Console) -> bool:
     return console.is_jupyter and is_running_in_vscode()
 
-<<<<<<< HEAD
-
-def rich_theme() -> Theme:
-    global _theme
-    if _theme is None:
-        _theme = Theme()
-    return _theme
-
-
-def rich_console() -> Console:
-    return rich.get_console()
-=======
 
 def rich_theme() -> Theme:
     global _theme
@@ -779,7 +701,6 @@
 _theme: Theme | None = None
 _display: RichDisplay | None = None
 
->>>>>>> 601e1d70
 
 @contextmanager
 def record_console_input() -> Iterator[None]:
@@ -795,27 +716,7 @@
 
     Console.input = input_with_record  # type: ignore
 
-<<<<<<< HEAD
-def rich_progress() -> RProgress:
-    console = rich_console()
-    return RProgress(
-        TextColumn("{task.fields[status]}"),
-        TextColumn("{task.description}"),
-        TextColumn("{task.fields[model]}"),
-        BarColumn(bar_width=40 if is_vscode_notebook(console) else None),
-        TaskProgressColumn(),
-        TimeElapsedColumn(),
-        transient=True,
-        console=console,
-        expand=not is_vscode_notebook(console),
-    )
-
-
-_theme: Theme | None = None
-_display: RichDisplay | None = None
-=======
     try:
         yield
     finally:
-        Console.input = input_original  # type: ignore
->>>>>>> 601e1d70
+        Console.input = input_original  # type: ignore