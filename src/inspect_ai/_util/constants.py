--- conflicted
+++ resolved
@@ -27,9 +27,5 @@
 DEFAULT_LOG_BUFFER_LOCAL = 10
 DEFAULT_LOG_BUFFER_REMOTE = 100
 SCORED_SUFFIX = "-scored"
-<<<<<<< HEAD
 SAMPLE_SUBTASK = "sample"
-=======
-SAMPLE_SUBTASK = "sample"
-CONSOLE_DISPLAY_WIDTH = 120
->>>>>>> 601e1d70
+CONSOLE_DISPLAY_WIDTH = 120