--- conflicted
+++ resolved
@@ -127,11 +127,7 @@
     def rm(
         self, path: str, recursive: bool = False, maxdepth: int | None = None
     ) -> None:
-<<<<<<< HEAD
-        self.fs.rm(path, recursive, maxdepth)
-=======
         self.fs.rm(path, recursive=recursive, maxdepth=maxdepth)
->>>>>>> 601e1d70
 
     def mkdir(self, path: str, exist_ok: bool = False) -> None:
         self.fs.makedirs(path, exist_ok=exist_ok)
