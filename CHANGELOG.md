## Unreleased

<<<<<<< HEAD
- Added "sample" linking to `log_viewer()` data preparation function.
- Allow custom `http_client` to OpenAI clients.
=======
- Added sample, message, and event linking to `log_viewer()` data preparation function.
>>>>>>> a44051f1

## 0.3.116 (27 July 2025)

- Added `display_name` property to `Task` (e.g. for plotting).
- Analysis: `task_info()` operation for data frame preparation.

## 0.3.115 (26 July 2025)

- Analysis: `model_info()` and `frontier()` operations for data frame preparation.
- ReAct Agent: Require submit tool to have no errors before you exit the react loop.
- Mistral: Type updates for `ThinkChunk` and `AudioChunk` in package v1.9.3 (which is now the minimum required version).
- Inspect View: Use MathJax rather than Katex for math rendering.
- Inspect View: Fix issue with scores 'More...' link not being displayed in some configurations.
- Inspect View: Fix issue displaying tool calls in transcript in some configurations.
- Bugfix: Strip smuggled `<think>` and `<internal>` tags from tool messages to prevent leakage in multi-agent scenarios where an _inner_ assistant message can be coerced into a tool message.
- Bugfix: Handle descriptions of nested `BaseModel` types in tool call schemas.
- Bugfix: Update workaround of OpenAI reasoning issue to retain only the last (rather than the first) in a run of consecutive reasoning items.


## 0.3.114 (17 July 2025)

- OpenAI: Move model classification functions into `ModelAPI` class so that subclasses can override them.
- Azure: Support for authenticating with Microsoft Entra ID managed identities.
- Analysis: `prepare()` function for doing common data preparation tasks and `log_viewer()` operation for adding log viewer URLs to data frames.
- ReAct Agent: Require submit tool to have no errors before you exit the react loop.
- Inspect View: Use MathJax rather than Katex for math rendering.
- Inspect View: Supporting linking to events via `uuid` field (or `event_id` in analysis data frames).
- Bugfix: Use the output filesystem when creating directories in `inspect log convert`

## 0.3.113 (16 July 2025)

- [Batch processing](https://inspect.aisi.org.uk/models.html#batch-processing) API support for OpenAI and Anthropic models.
- [TransformerLens](https://inspect.aisi.org.uk/providers.html#transformer-lens) model provider enabling use of `HookedTransformer` models with Inspect.
- Web search: Added support for Grok as an internal search provider.
- Google: Set `thought=True` on content when replaying `ContentReasoning` back to the model.
- Transcript: Add globally unique `uuid` field and `metadata` field to `Event`.
- Transcript: Add `message_id` field to `ToolEvent` for corresponding `ChatMessageTool`.
- Eval log: Add option to select sample by `uuid` in `read_eval_log_sample()`.
- ReAct agent: Add `keep_in_messages` option to `AgentSubmit` to preserve calls to `submit()` in message history.
- Scoring: Change `Value` type to use covariant types (`Mapping` and `Sequence`).
- Scoring: Add `display` parameter to `score()` to control display type.
- Scoring: Nan values returned from scorers will be excluded from computation of metrics. Scorers in results include `scored_samples` and `unscored_samples` fields to indicate how many samples were scored and how many were not. The viewer will display these values if there are unscored samples.
- Eval Log: Protect against removing excessive numbers of samples at once from realtime database.
- Hooks: Provide full `EvalSample` (rather than only the summary) to `on_sample_end()` hook.
- Inspect View: Compatiblility for sites published to GitHub Pages for `inspect view bundle`.
- Inspect View: The bundle produced for deployment now includes a much more compact manifest, improving support for bundling large numbers of files.
- Bugfix: Fix failure to allow Anthropic native web search for some model names such as `claude-3-7-sonnet-latest`.
- Bugfix: Fix Anthropic citation support code when it encounters citations created by external search providers such as Tavily.
- Bugfix: Break after finding final assistant message when implementing fallback for `AgentState` `output` field.
- Bugfix: Fix `run_in_background` allowing it to properly function outside the context of a task.
- Bugfix: `None` out `TaskLogger`'s `SampleBufferDatabase` after cleaning it up to avoid crashing on subsequent logging attempts.
- Bugfix: Disassociate the logger used by batch processing's background task from any particular sample.
- Bugfix: Improve the compactness and efficiency of eval files with extremely large text user inputs. 
- Bugfix: Fixed bugs in batch process as the size of a batch approached the model provider's maximum batch size of 256MB.
- Bugfix: Fix regression that allowed computer tool screenshot truncation to occur despite not being valid for OpenAI.
- Bugfix: Fix agent bridge scenarios that failed when used with reasoning models.
- Bugfix: Fix cases where <think> blocks are dropped in OpenAI choices because they are not at the front of text content. 

## 0.3.112 (03 July 2025)

- [Hooks](https://inspect.aisi.org.uk/extensions.html#hooks): Generic lifecycle hooks for Inspect extensions.
- Datasets: Expand glob wildcards when processing `--sample_id` filter for datasets.
- OpenAI: Enable web search for o3 and o4-mini models.
- OpenAI: Enable emulated tool call image results for o-series.
- Analysis: Provide `score_headline_stderr` field in standard evals column definitions.
- Analysis: Provide `task_name` without package namespace by default.
- Analysis: Don't show dataframe import progress by default in notebooks (leaves empty cell output artifact).
- Analysis: Include `order` field in `messages_df()` and `events_df()`.
- Eval: Introduce `run_samples` option to disable running samples (resulting in a log file with status "started" and no samples).
- Logging: Improvements to `--display=log` (improved task info formatting, ability to disable rich logging)
- Task Display: Limit console to a maximum of 100 lines to prevent rendering performance problems.
- Inspect View: Fix failure to restore VSCode state when switching to/from tabs for some class of log files.
- Bugfix: Conform to breaking changes in `mistralai` package (1.9.1).

## 0.3.111 (29 June 2025)

- Inspect View: Fix issue with tab switching when running in VS Code.

## 0.3.110 (28 June 2025)

- Bugfix: Return inner exception from `run_sample`.

## 0.3.109 (27 June 2025)

- Analysis: More forgiving column reading (use Pandas default reader rather than PyArrow).
- Fix store_as examples, document inspect_ai.scorer.score
- Delay cleanup of sample buffer database to account for potential sharing of data dir.
- Vertex: Ignore types to workaround update that removes type information from some of their sub-packages (tests still pass).
- MCP: Conform to breaking changes in latest mcp package (1.10.0).
- Docs: Correct docs for `web_browser()` and `bash_session()` to indicate that you must pass an `instance` explicitly to get distinct processes. 
- Docs: Correct shared documentation snippet that describes Dockerfile customization for Inspect Tool Support.
- Inspect View: Properly wrap log configuration values in evaluation header.
- Inspect View: Support for displaying and navigating directories of evaluation logs.
- Inspect View: Improved handling of agent handoffs in transcript outline view.
- Inspect View: Use numerical rather the correct/incorrect UI for scores with 0/1 values.
- Bugfix: Prevent concurrent accesses of eval event database from raising lock errors.
- Bugfix: Fix infinite recursion edge case in _flatten_exception.


## 0.3.108 (25 June 2025)

- Bugfix: Don't raise error on Anthropic cited_text not being a `str`.

## 0.3.107 (24 June 2025)

- Bugfix: Shield critical shutdown code from cancel scope.

## v0.3.106 (21 June 2025)

- OpenAI: Use prefix matching when detecting compatible models for `web_search()`.
- Groq: Capture `executed_tools` field as model output metadata.
- ReAct agent: Always send `str` returned from `on_continue` to the model (formerly this was only done if there were no tool calls).
- Web Search: Added provider for Perplexity's internal web search tool.
- Eval: Wrap eval execution in TaskGroup.
- Bugfix: Remove correlated reasoning content items when removing submit tool calls from ChatMessageAssistant instances in multi-agent scenarios.

## v0.3.105 (17 June 2025)

- [background()](https://inspect.aisi.org.uk/agent-custom.html#background) function for executing work in the background of the current sample.
- [sandbox_service()](https://inspect.aisi.org.uk/agent-custom.html#sandbox-service) function for making available methods to a sandbox for calling back into the main Inspect process.
- [sample_limits()](https://inspect.aisi.org.uk/errors-and-limits.html#query-usage) function for determining the current status of sample limits.
- React agent: Only do substitution on parts of the prompt that may contain a {submit} reference.
- Agent handoff: Ensure that handoff tool call responses immediately follow the call.
- Agent handoff: Only print handoff agent prefix if there is assistant message content.
- Subprocess: Ensure that streams are drained when a cancellation occurs (prevent hanging on calls with large output payloads).
- Eval log: Capture only limits that terminated the sample as `sample.limit` (as opposed to ones bound to context managers or agents).
- Inspect View: Display metadata for Chat Messages.
- Inspect View: Increase transcript outline font size.
- Inspect View: Add support for filtering by sample id, sample metadata.
- Bugfix: Eval set now correctly handles retries for tasks with defaulted args (regressed in v0.3.104).
- Bugfix: Use correct bindings for Claude v4 native `text_editor` tool; don't use native tool definition for Haiku 3.5 or Opus 3.0.  
- Bugfix: Restore preservation of `ContentReasoning` blocks for Gemini (regressed in v0.3.104). 
- Bugfix: Dataset shuffling now works correctly with `seed` of 0.

## v0.3.104 (12 June 2025)

- Web Search: Added provider for Anthropic's internal web search tool.
- Web Search: Added provider for [Exa](https://exa.ai/exa-api) Search API.
- Web Search: Added provider for Google's [Grounding with Google Search](https://ai.google.dev/gemini-api/docs/grounding) .
- Mistral: Support for capturing reasoning blocks for magistral models.
- Add [Perplexity](https://inspect.aisi.org.uk/providers.html#perplexity) model provider.
- ChatMessage: Add `metadata` field for arbitrary additional metadata.
- Content: Added `ContentData` for model specific content blocks.
- Citations: Added `Citation` suite of types and included citations in `ContentText` (supported for OpenAI and Anthropic models).
- Eval log: `task_args` now includes defaulted args (formerly it only included explicitly passed args).
- Eval set: `retry_connections` now defaults to 1.0 (resulting in no reduction in connections across passes).
  OpenAI: Work around OpenAI Responses API issue by filtering out leading consecutive reasoning blocks.
- OpenAI compatible provider: Substitute `-` with `_` when looking up provider environment variables.
- MCP: Update to types in latest release (1.9.4, which is now required).
- Added development container (`.devcontainer`) configuration.
- `trim_messages()` now removes any trailing assistant message after compaction.
- Task display: Ensure that full path to log file is always displayed (wrap as required).
- Task display: Wrap scorers and scores in the task detail display.
- Inspect View: Add support for displaying citations for web searches in the transcript.
- Inspect View: Correctly update browser URL when navigation between samples.
- Bugfix: Properly honor `responses_api=False` when pass as an OpenAI model config arg.
- Bugfix: Limits passed to handoffs can be used multiple times (if agent is handed off to multiple times).
- Bugfix: Replace invalid surrogate characters when serializing strings to JSON.
- Bugfix: Prevent error writing Nan values to the `logs.json` summary file during bundling.

## v0.3.103 (06 June 2025)

- Eval set: Do not read full eval logs into memory at task completion.

## v0.3.102 (05 June 2025)

- OpenAI: Use responses API for codex models.
- Bugfix: Temporarily revert change to eval set header reading to investigate regression.

## v0.3.101 (05 June 2025)

- Eval set: Default `max_tasks` to the greater of 4 and the number of models being evaluated.
- Eval set: Do not read full eval logs into memory at task completion.
- pass_at_k: Treat threshold as the the minimum inclusive value for passing (rather than checking equality)
- Web search: Include links specified by providers in the results.
- Inspect View: Display sample id & epoch in sample dialog title bar.
- Inspect View: Don't open sample dialog when simply navigating the sample list.
- Inspect View: Fix error that could occur when determine transcript outline collapse state.
- Inspect View: Show the correct sample when opening a sample from a sorted list.
- Bugfix: Ensure that dataset shuffle_choices=True always uses a distinct random seed.
- Bugfix: Don't attempt to use OpenAI's web search preview against models that are known to not support it.

## v0.3.100 (01 June 2025)

- [time_limit()](https://inspect.aisi.org.uk/errors-and-limits.html#time-limit) and [working_limit()](https://inspect.aisi.org.uk/errors-and-limits.html#working-limit) context managers for scoped application of time limits.
- Abiliy to query current usage for scoped limits (e.g. time or tokens).
- Added native OpenAI web search to [web_search()](https://inspect.aisi.org.uk/tools-standard.html#sec-web-search) tool.
- Limit `docker compose` concurrency to 2 * os.cpu_count() by default (override with `INSPECT_DOCKER_CLI_CONCURRENCY`).
- ReAct agent: Only send custom `on_continue` message to the model if the model made no tool calls.
- Tool calling: Support for `Enum` types in tool arguments.
- AzureAI: Automatically fold user and tool messages for Mistral models.
- Task display: Simplify task display for `plain` mode (no outline, don't expand tables to console width).
- Task display: Truncate task config to prevent overflow (collapse dicts, limit individual values to 50 chars, limit overall output to 500 chars).
- Task display: Always show the sample init event in the task transcript display.
- Task display: Fix mouse support on ghostty (and possibly other terminals).
- Inspect View: Outline view for transcript which enables high level navigation to solvers, agents, scorers, etc.
- Inspect View: Fix an issue that prevented the display of the viewer in VSCode when the viewer tab was moved to the background.
- Inspect View: Don't error when metadata contains null values.

## v0.3.99 (22 May 2025)

- Exported `view()` function for running Inspect View from Python.
- Always return tasks in the same order they were passed to `eval()` or `eval_set()`.
- Google: Updated required version of `google-genai` to 1.16.1 (which includes support for reasoning summaries and is now compatible with the trio async backend).
- Anthropic: More flexible detection of "overloaded_error" for retires.
- Inspect View: Improve text zooming and wrapping when rendering sample errors.
- Inspect View: Preserve log mtime-ordering in the bundle output directory

## v0.3.98 (18 May 2025)

- Google: Disable reasoning when `reasoning_tokens` is set to 0.
- Temporarily pin to textual < 3.0.0 to work around event loop breakage.
- CLI display: improve performance of sample rendering by only rendering the 10 most recent events.
- Inspect View: Improve sample score column layout, markdown render explanation.

## v0.3.97 (16 May 2025)

- React agent: Use of `submit()` tool is now [optional](https://inspect.aisi.org.uk/agent.html#submit-tool).
- Agents: `is_agent()` typeguard function for checking whether an object is an `Agent`.
- Anthropic: Show warning when generation config incompatible with extended thinking is used (affects `temperature`, `top_p`, and `top_k`).
- AzureAI: Don't include `tools` or `tool_choice` in  requests when emulating tool calling (avoiding a 400 error).
- AzureAI: Accept `<tool_calls>` plural from Llama models (as it sometimes uses this instead of `<tool_call>`).
- AzureAI: Correctly handle tool calls with no arguments.
- Eval retry: Improve error message when attempting to retry tasks in packages that have not been registered.
- Warn when a passed `--sample-id` is not found in the target dataset (raise error if there are no matches at all).
- Dataframes: [parallel](https://inspect.aisi.org.uk/dataframe.html#parallel-reading) option to read samples in parallel using multiprocessing.
- Dataframes: Include underlying `EvalLog` and `Exception` in `ColumnError`.
- Dataframes: Use native pyarrow column storage with pd.NA for missing values.
- Inspect View: Improve the performance and memory efficiency of the viewer when viewing large samples with long, complex transcripts.
- Inspect View: Improve the performance of the viewer when viewing large, complex sample or task metadata. 
- Inspect View: Live display of subtask, tool and other child events when viewing a running evaluation.
- Inspect View: Transcript rendering improvements including less complex overall layout, more collapsible entities, and improved rendering of sandbox events, tool calls, and other events.
- Inspect View: Message rendering improvement including coloring user messages, reducing layout complexity, and other minor improvements.
- Inspect View: Render metadata for samples and tasks as an interactive tree.
- Inspect View: When deployed via `inspect view bundle`, support linking to individual transcript events or messages.
- Inspect View: Reduce the maximum size of the header (before it is collapsed) when evals have large numbers of metrics.
- Bugfix: More robust handling of non-529 "overloaded_error" for Anthropic.
- Bugfix: More robust handling of no result returned from tool call.

## v0.3.96 (13 May 2025)

- Dataframes: `events_df()` function, improved message reading, log filtering, don't re-sort passed logs
- Model Context Protocol: Upgrade sandbox client to typing changes made in v1.8.0 of `mcp` package.
- vLLM/SGLang: Fix dynamic port binding for local server on Mac OS X.
- React Agent: Improve continue prompt to remind the model to include the answer in their call to `submit()`.
- Inspect View: Properly sort samples by score even when there are samples with errors.
- Inspect View: Allow filtering of samples by score when evals are running.

## v0.3.95 (10 May 2025)

- [Dataframe](https://inspect.aisi.org.uk/dataframe.html) functions for reading dataframes from log files.
- Web Search: Added provider for [Tavily](https://inspect.aisi.org.uk/tools-standard.html#tavily-provider) Research API.
- Multiple Choice: `max_tokens` option to control tokens used for `generate()`.
- Don't enforce sample `working_limit` after solvers have completed executing (matching behavior of other sample limits).
- Only pass `user` parameter on to sandboxes if is not `None` (eases compatibility with older sandbox providers).
- Anthropic: Retry when `type` in the error message body is "overloaded_error". 
- Agent Bridge: Compatibility with `request()` method in v1.78.0 of `openai` package (now the minimum required version).
- Model Context Protocol: Update to typing changes made in v1.8.0 of `mcp` package (now the minimum required version).
- TaskState: `input_text` and `user_prompt` properties now read the last rather than first user message.
- Inspect View: Properly display 'more' options when content is collapsed.
- Inspect View: Fix issue that prevented filtering of sample list when viewing a running evaluation.
- Inspect View: Fix selection of specific metrics within scorers when a scorer produces more than one metric.
- Ignore OSError that occurs while rotating trace files.
- Restore logging `metadata` from `TaskState` rather than from `Sample`.
- Bugfix: Restore ability of operator to terminate the current sample in tool call approval.
- Bugfix: Ensure that "init" span is exited in the same async context when sandbox connection errors occur.
- Bugfix: Protect against no `thought` argument being passed to `think()` tool.
- Bugfix: Correct handling of `text_editor()` tool for Claude Sonnet 3.5.

## v0.3.94 (06 May 2025)

- [span()](https://inspect.aisi.org.uk/agent-custom.html#grouping-with-spans) function for grouping transcript events.
- [collect()](https://inspect.aisi.org.uk/agent-custom.html#grouping-with-spans) function for enclosing parallel tasks in spans.
- [Event tree](https://inspect.aisi.org.uk/reference/inspect_ai.log.html#event-tree) functions for organising transcript events into a tree of spans.
- `inspect log convert` now always fully re-writes log files even of the same format (so that e.g. sample summaries always exist in the converted logs).
- React agent: `answer_only` and `answer_delimiter` to control how submitted answers are reflected in the assistant message content. 
- Python tool: Execute using a bash login shell for consistency of Python versions across `bash()` and `python()` tools.
- Task display: Realtime display of events that occur within tool calls and subtasks.
- Multiple choice: Support for more than 26 choices.
- Bugfix: Ensure that each MCP server gets its own cached tool list.

## v0.3.93 (01 May 2025)

- [Scoped Limits](https://inspect.aisi.org.uk/errors-and-limits.html#scoped-limits) for enforcing token and message limits using a context manager.
- [Agent Limits](https://inspect.aisi.org.uk/errors-and-limits.html#agent-limits) for enforcing token and message limits for agent execution.
- Enhanced `bash_session()` tool to provide richer interface to model and to support interactive sessions (e.g. logging in to a remote server).
- [read_eval_log_sample_summaries()](https://inspect.aisi.org.uk/eval-logs.html#summaries) function for reading sample summaries (including scoring) from eval logs.
- Updated [vLLM](https://inspect.aisi.org.uk/providers.html#vllm) provider to use local server rather than in process `vllm` package (improved concurrency and resource utilization).
- New [SGLang](https://inspect.aisi.org.uk/providers.html#sglang) provider (using similar local server architecture as vLLM provider).
- Anthropic: Added `streaming` model argument to control whether streaming API is used (by default, streams when using extended thinking).
- `--sample-id` option can now include task prefixes (e.g. `--sample-id=popularity:10,security:5)`).
- Improved write performance for realtime event logging.
- `--no-log-realtime` option for disabling realtime event logging (live viewing of logs is disabled when this is specified).
- Packaging: Exclude `_resources` directories from package (reduces pressure on path lengths for Windows).
- Inspect View: Split info tab into task, models, and info for improved layout.
- Bugfix: Avoid validation errors when loading old log files which contain "output_limit" tool errors.

## v0.3.92 (26 April 2025)

- OpenAI: In responses API, don't pass back assistant output that wasn't part of the output included in the server response (e.g. output generated from a call to a `submit()` tool).
- Bugfix: Correctly pass tool arguments back to model for OpenAI responses API.

## v0.3.91 (26 April 2025)

- Support for using tools from [Model Context Protocol](https://inspect.aisi.org.uk/tools-mcp.html) providers.
- New [retry_on_error](https://inspect.aisi.org.uk/errors-and-limits.html#sample-retries) option to enable sample level retry of errors (retries occur immediately rather than waiting until the next full eval retry).
- OpenAI: [reasoning_summary](https://inspect.aisi.org.uk/reasoning.html#reasoning-history) generation option for reasoning models.
- OpenAI: `responses_store` model argument to control whether the `store` option is enabled (it is enabled by default for reasoning models to support reasoning playback).
- OpenAI: Support for [flex processing](https://inspect.aisi.org.uk/providers.html#flex-processing), which provides lower inference costs in exchange for slower response times and occasional resource unavailability (added in v1.75.0, which is now required).
- OpenAI: Responses API is now used by default for all reasoning models.
- OpenAI: Automatically alias reserved internal tool names (e.g. `python`) for responses API.
- Anthropic: Warn only once if unable to call count_tokens() for a model.
- Google: Update to 1.12.1 of `google-genai` (which is now required).
- Google: Support for `reasoning_tokens` option for Gemini 2.5 models.
- Grok: Support for `reasoning_effort` option and capturing reasoning content.
- OpenRouter: Forward `reasoning_effort` and `reasoning_tokens` to `reasoning` field.
- Model API: `ToolSource` for dynamic tools inputs (can be used in calls to `model.generate()` and `execute_tools()`)
- ReAct Agent: Ability to fully repleace the default `submit()` tool.
- Human Agent: Added `user` parameter for running the human agent cli as a given user.
- Scoring: Support for multimodal inputs to `model_graded_qa()` and `model_graded_fact()`.
- Scoring: Handle parsing unicode fractions when evaluating numeric input for `match()` scorer.
- Scoring: Add `sample_metadata_as()` method to `SampleScore`.
- Sandbox API: Added `user` parameter to `connection()` method for getting connection details for a given user.
- Docker: Register samples for cleanup immediately (so they are still cleaned up even if interrupted during startup).
- Docker: Support sample metadata interpolation for image names in compose files. 
- Tool calling: Support for additional types (`datetime`, `date`, `time`, and `Set`)
- Log API: Functions for reading/writing eval logs can now take a `Path`.
- Registry: Evaluate string annotations when creating registry objects. 
- Error handling: Added `--traceback-locals` CLI option to print values of local variables in tracebacks.
- Error handling: Fully unwrap inner errors from exception groups for reporting.
- Inspect View: Support for viewing logs in Google Cloud Storage (gc://).
- Inspect View: Improved display of reasoning blocks.
- Inspect View: Improved display and layout of transcript and events.
- Inspect View: Improved Tool input and output display.
- Inspect View: Improved display of sample input, target, answer, and scoring information (improve column width behavior).
- Inspect View: Add support for linking to logs, specific log tabs, individual samples, and sample tabs within samples.
- Inspect View: Collapse sample init view by default.
- Inspect: Properly store and restore NaN values when viewing logs in VSCode.
- Documentation: Update tutorial to use HuggingFaceH4/MATH-500 as math dataset.
- Documentation: Add scorer.py example that uses the expression_equivalence custom scorer from the tutorial.
- Bugfix: Correct parsing of `CUDA_VISIBLE_DEVICES` environment variable for vLLM provider
- Bugfix: Don't require saved response message id for openai assistant messages.
- Bugfix: Don't show empty `<think>` tag in conversation view if there is no reasoning content.
- Bugfix: Properly handle multiple reasoning blocks and empty reasoning summaries in OpenAI responses API.
- Bugfix: Tolerate assistant messages with no internal representation in Open AI responses API.
- Bugifx: Correct reporting of seconds until next retry for model generate calls.

## v0.3.90 (21 April 2025)

- Inspect View: Collapse user messages after 15 lines by default.
- Inspect View: Improved spacing between transcript events.
- Bugfix: Prevent duplicate sample init events in transcript.
- Bugfix: Properly collapse initialization events in the transcript.
- Bugfix: Properly pre-wrap source code in the transcript.

## v0.3.89 (17 April 2025)

- [Model Roles](https://inspect.aisi.org.uk/models.html#model-roles) for creating aliases to models used in a task (e.g. "grader", "red_team", "blue_team", etc.)
- New [openai-api](https://inspect.aisi.org.uk/providers.html#openai-api) model provider for interfacing with arbitrary services that have Open AI API compatible endpoints.
- ReAct Agent: [truncation](https://inspect.aisi.org.uk/agents.html#truncation) option to trim conversation messages when the model context window is exceeded.
- ReAct Agent: Improve default `on_continue` message, including using a dynamic name for the submit tool.
- Agent Bridge: Add `metadata` field to bridge input for backward compatibility with solver-based bridge.
- Added `default` argument to `get_model()` to explicitly specify a fallback model if the specified model isn't found.
- Approval: Approvers now take `history` argument (rather than `TaskState`) to better handle agent conversation state.
- Anthropic: Update string matching to correctly handle BadRequestErrors related to prompt + max_tokens being too long.
- Google: Return "(no content)" when a generate call results in no completion choices.
- CloudFlare: Use OpenAI compatible REST endpoint for interface to models.
- Azure AI: Use `2025-03-01-preview` as default API version if none explicitly specified.
- Model API: `trim_messages()` function for pruning messages to fit within model context windows.
- Model API: Improved detection of context window overflow for Grok, Groq, and CloudFlare.
- Task Display: Show both provider and model name when concurrency context is not shared across all models for a given provider.
- Registry: Exported `registry_create()` function for dynamic creation of registry objects (e.g. `@task`, `@solver`, etc.).
- Remove `chdir` option from `@task` (tasks can no longer change their working directory during execution).
- `INSPECT_EVAL_LOG_FILE_PATTERN` environment variable for setting the eval log file pattern.
- Bugfix: Eval retry now works correctly for models with a service prefix (e.g. `openai/azure/model-name`).
- Bugfix: Correctly resolve approvers in the same source file as tasks. 
- Bugfix: Ensure agent decorator resolves string annotations from `__future__` as needed.
- Bugfix: Correctly handle string `dict` keys that are numeric in store diffs.

## v0.3.88 (11 April 2025)

- Tools: Restore formerly required (but now deprecated) `type` field to `ToolCall`.
- Approval: Raise operator limit exceeded error for tool approval termination action.
- Anthropic: Don't include side count of `reasoning_tokens` in `total_tokens` (they are already included).
- Anthropic: Update string matching to correctly handle BadRequestErrors related to prompts being too long.

## v0.3.87 (10 April 2025)

- Eval: Fix an error when attempting to display realtime metrics for an evaluation.
- Log Viewer: Fix an error when displaying a running log with a null metric value.

## v0.3.86 (09 April 2025)

- Open AI: Treat `UnprocessableEntityError` as bad request so we can include the request payload in the error message.
- Eval Retry: Correctly restore model-specific generation config on retry.
- Inspect View: Resolve sample attachments before including in realtime event stream.
- Bugfix: Properly handle special characters in IDs during event database cleanup.

## v0.3.85 (08 April 2025)

- Remove support for `goodfire` model provider (dependency conflicts).
- React Agent: Enable specification of `description` without `name`.

## v0.3.84 (07 April 2025)

- Bugfix: Suppress link click behavior in vscode links.

## v0.3.83 (07 April 2025)

- Inspect View: [Live updates](https://inspect.aisi.org.uk/log-viewer.html#live-view) to running evaluation logs.
- [Agent](https://inspect.aisi.org.uk/agents.html) protocol and [inspect_ai.agent](https://inspect.aisi.org.uk/reference/inspect_ai.agent.html) module with new system for creating, composing, and executing agents.
- Scoring: New [grouped()](https://inspect.aisi.org.uk/scoring.html#metric-grouping) metric wrapper function, which applies a given metric to subgroups of samples defined by a key in sample metadata.
- Basic Agent: New `submit_append` option to append the submit tool output to the completion rather than replacing the completion (note that the new `react()` agent appends by default).
- Model API: New [execute_tools()](https://inspect.aisi.org.uk/reference/inspect_ai.model.html#execute_tools) function (replaces deprecated `call_tools()` function) which handles agent handoffs that occur during tool calling.
- Model API: `generate_loop()` method for calling generate with a tool use loop.
- Model API: Provide optional sync context manager for `Model` (works only with providers that don't require an async close).
- Anthropic: Add support for `tool_choice="none"` (added in v0.49.0, which is now required).
- Together AI: Updated `logprobs` to pass `1` rather than `True` (protocol change).
- Tools: `bash_session()` and `web_browser()` now create a distinct sandbox process each time they are instantiated.
- Computer Tool: Support for use of the native Open AI computer tool (available in the model `openai/computer-use-preview`)
- Task API: `task_with()` and `tool_with()` no longer copy the input task or tool (rather, they modify it in place and return it).
- Eval Set: Resolve tasks before each pass (ensure that each pass runs against an entirely new task instance).
- Eval Retry: Ability to retry any task in the registry, even if it has a custom `name` (save `registry_name` separately).
- Human Agent: Start task with clock paused and then automatically start it on container logins.
- Typed Store: `instance` option for `store_as()` for using multiple instances of a `StoreModel` within a sample.
- Typed Store: Raise error if attempting to embed a `StoreModel` within another `StoreModel`.
- Sandbox: New `sandbox_default()` context manager for temporarily changing the default sandbox.
- Docker: `write_file()` function now gracefully handles larger input file sizes (was failing on files > 2MB).
- Docker: Prevent low timeout values (e.g. 1 second) from disabling timeout entirely when they are retried.
- Display: Print warnings after task summaries for improved visibility.
- Inspect View: Fallback to content range request if initial HEAD request fails.
- Inspect View: Improve error message when view bundles are server from incompatible servers.
- Inspect View: Render messages in `user` and `assistant` solver events.
- Inspect View: Improved support for display of nested arrays.
- Inspect View: Improved rendering of complex scores and metrics.
- Inspect View: Properly handle filtering of dictionary scores.
- Inspect View: Render math in model input and output using katex.
- Inspect View: Improve sample score rendering (single scoring tab with scores rendered in a table).
- Inspect View: Improve sample count display in sample list footer.
- Inspect View: Properly refresh running evals when restoring from being backgrounded.
- Bugfix: Support for calling the `score()` function within Jupyter notebooks.
- Bugfix: Handle process lookup errors that can occur during timeout race conditions.
- Bugfix: Correctly capture and return logs from `eval()` when a cancellation occurs.
- Bugfix: Correctly handle custom `api_version` model argument for OpenAI on Azure.
- Bugfix: Correct handling for `None` passed to tool call by model for optional parameters.
- Bugfix: Cleanup automatically created `.compose.yml` when not in working directory.
- Bugfix: Prevent exception when navigating to sample that no longer exists in running samples display.

## v0.3.82 (02 April 2025)

- Bugfix: Correct handling of backward compatibility for inspect-web-browser-tool image.
- Bugfix: Eval now properly exits when `max_tasks` is greater than total tasks

## v0.3.81 (30 March 2025)

- Requirements: Temporarily upper-bound `rich` to < 14.0.0 to workaround issue.

## v0.3.80 (30 March 2025)

- Google: Compatibility with httpx client in `google-genai` >= 1.8.0 (which is now required).
- Mistral: Compatibility with tool call schema for `mistralai` >= v1.6.0 (which is now required).
- Inspect View: Correctly parse NaN values (use JSON5 for all JSON parsing)

## v0.3.79 (26 March 2025)

- Google: Compatibility with v1.7 of google-genai package (create client per-generate request)
- Bugfix: Properly record scorer and metrics when there are multiple tasks run in an eval.

## v0.3.78 (25 March 2025)

- OpenAI: Ensure that assistant messages always have the `msg_` prefix in responses API.

## v0.3.77 (25 March 2025)

- New [think()](https://inspect.aisi.org.uk/tools-standard.html#sec-think) tool that provides models with the ability to include an additional thinking step.
- OpenAI: Support for the new [Responses API](https://inspect.ai-safety-institute.org.uk/providers.html#responses-api) and [o1-pro](https://platform.openai.com/docs/models/o1-pro) models.
- OpenAI: Remove base64-encoded audio content from API call JSON in ModelEvent.
- AzureAI: Support for use of native [OpenAI](https://inspect.ai-safety-institute.org.uk/providers.html#openai-on-azure) and [Mistral](https://inspect.ai-safety-institute.org.uk/providers.html#mistral-on-azure-ai) clients using service qualifiers (e.g. `openai/azure/gpt-4o-mini` or `mistral/azure/Mistral-Large-2411`). 
- OpenRouter: Handle "error" field in response object and retry for empty responses.
- Added `--metadata` option to eval for associating metadata with eval runs.
- Task display: Show reasoning tokens for models that report them.
- Anthropic: Include reasoning tokens in computation of total tokens
- Inspect View: Properly wrap tool input for non-code inputs like `think`.

## v0.3.76 (23 March 2025)

- [bash_session()](https://inspect.ai-safety-institute.org.uk/tools-standard.html#sec-bash-session) tool for creating a stateful bash shell that retains its state across calls from the model.
- [text_editor()](https://inspect.ai-safety-institute.org.uk/tools-standard.html#sec-text-editor) tool which enables viewing, creating and editing text files.
- Structured Output: Properly handle Pydantic BaseModel that contains other BaseModel definitions in its schema.
- OpenAI: Support for .wav files in audio inputs for gpt-4o-audio-preview.
- OpenAI: Strip 'azure' prefix from model_name so that model type checks all work correctly.
- OpenAI: Don't send `reasoning_effort` parameter to o1-preview (as it is not supported).
- Inspect View: Fix error sorting numeric or categorical score results.
- Inspect View: Properly wrap model API call text in the transcript.
- Bugfix: Only initialise display in eval_set if it wasn't initialised from the CLI
- Bugfix: Set the global log level based on the specified Inspect log level.
- Bugfix: Resolve issue when deserialising a SubtaskEvent from a log file which does not have a completed time.
- Bugfix: Fix unnecessary warnings about task arguments.
- Bugfix: When a task does not take a kwargs argument, only warn if the provided argument is not valid.

## v0.3.75 (18 March 2025)

- Model API: Specifying a default model (e.g. `--model`) is no longer required (as some evals have no model or use `get_model()` for model access).
- Tasks can now directly specify a `model`, and model is no longer a required axis for parallel tasks.
- Eval Set: Improved parallelisation in scheduler (all pending tasks are now run together rather than in model groups).
- Don't generate `id` for `ChatMessage` when deserialising (`id` is now `str | None` and is only populated when messages are directly created).
- Log: Support for zip64 extensions required to read some log files that are larger than 4GB.
- Anthropic: Provide `reasoning_tokens` for standard thinking blocks (redacted thinking not counted).
- Google: Improve checking of `APIError` status codes for retry.
- CLI: Added `--env` option for defining environment variables for the duration of the `inspect` process.
- Inspect View: Fix issue generating diffs for nested arrays.
- Inspect View: Fix layout issue with sample error display in sample detail summary.
- Inspect View: Better support large eval files (in excess of 4GB).
- Inspect View: Correctly display 'None' when passed in tool calls.
- Inspect View: Fix 'Access Denied' error when using `inspect view` and viewing the log in a browser.
- Bugfix: Properly handle nested Pydantic models when reading typed store (`store_as()`) from log.
- Bugfix: Enable passing `solver` list to `eval()` (decorate `chain` function with `@solver`).
- Bugfix: Support deserializing custom sandbox configuration objects when said sandbox plugin is not installed.
- Bugfix: Fix error in sample filtering autocomplete (could cause autocomplete to fail and show an error in js console).

## v0.3.74 (15 March 2025)

- Bugfix: Exclude chat message `id` from cache key (fixes regression in model output caching).

## v0.3.73 (14 March 2025)

- Constrain model output to a particular JSON schema using [Structured Output](https://inspect.aisi.org.uk/structured.html) (supported for OpenAI, Google, and Mistral).
- New "HTTP Retries" display (replacing the "HTTP Rate Limits" display) which counts all retries and does so much more consistently and accurately across providers.
- The `ModelAPI` class now has a `should_retry()` method that replaces the deprecated `is_rate_limit()` method.
- The "Generate..." progress message in the Running Samples view now shows the number of retries for the active call to `generate()`.
- New `inspect trace http` command which will show all HTTP requests for a run.
- More consistent use of `max_retries` and `timeout` configuration options. These options now exclusively control Inspect's outer retry handler; model providers use their default behaviour for the inner request, which is typically 2-4 retries and a service-appropriate timeout.
- Improved async implementation using AnyIO (can now optionally run Trio rather than asyncio as the [async backend](https://inspect.aisi.org.uk/parallelism.html#async-backends)).
- Agent Bridge: Correct handling for `tool_choice` option.
- Model API: `ChatMessage` now includes an `id` field (defaults to auto-generated uuid).
- OpenAI: More flexible parsing of content parts (some providers omit the "type" field); support for "reasoning" content parts.
- Anthropic: Retry api connection errors and remote protocol errors that occur during streaming.
- Mistral: Update to new Mistral API (v1.5.1 of `mistralai` is now required).
- Logging: Inspect no longer sets the global log level nor does it allow its own messages to propagate to the global handler (eliminating the possibility of duplicate display). This should improve compatibility with applications that have their own custom logging configured. 
- Tasks: For filesystem based tasks, no longer switch to the task file's directory during execution (directory switching still occurs during task loading). Specify `@task(chdir=True)` to preserve the previous behavior.
- Bugfix: Fix issue with deserializing custom sandbox configuration objects.
- Bugfix: Handle `parallel_tool_calls` correctly for OpenAI models served through Azure.

## v0.3.72 (03 March 2025)

- Computer: Updated tool definition to match improvements in Claude Sonnet 3.7.

## v0.3.71 (01 March 2025)

- Anthropic: Support for [extended thinking](https://inspect.aisi.org.uk/reasoning.html#claude-3.7-sonnet) features of Claude Sonnet 3.7 (minimum version of `anthropic` package bumped to 0.47.1).
- Reasoning: `ContentReasoning` type for representing model reasoning blocks.
- Reasoning: `reasoning_tokens` for setting maximum reasoning tokens (currently only supported by Claude Sonnet 3.7)
- Reasoning: `reasoning_history` can now be specified as "none", "all", "last", or "auto" (which yields a provider specific recommended default).
- Web Browser: [Various improvements](https://github.com/UKGovernmentBEIS/inspect_ai/pull/1314) to performance and robustness along with several bug fixes.
- OpenAI: Provide long connection (reasoning friendly) socket defaults in http client 
- OpenAI: Capture `reasoning_tokens` when reported.
- OpenAI: Retry on rate limit requests with "Request too large".
- OpenAI: Tolerate `None` for assistant content (can happen when there is a refusal).
- Google: Retry requests on more HTTP status codes (selected 400 errors and all 500 errors). 
- Event Log: Add `working_start` attribute to events and `completed` and `working_time` to model, tool, and subtask events.
- Human Agent: Add `task quit` command for giving up on tasks.
- Human Agent: Don't emit sandbox events for human agent
- Inspect View: Improve rendering of JSON within logging events.
- Inspect View: Improve virtualized rendering of Sample List, Sample Transcript, and Sample Messages.
- Task Display: Let plugins display counters ('rich' and 'full' display modes only).
- Inspect View: Fix layout issues with human agent terminal session playback.
- Inspect View: Improve tool input / output appearance when rendered in VSCode.
- Inspect View: Display reasoning tokens in model usage for the samples and for the complete eval.
- Inspect View: Improve model api request / response output when rendered in VSCode.
- Inspect View: Improve rendering of some tool calls in the transcript.
- Bugfix: Fix audio and video inputs for new Google GenAI client.
- Bugfix: Ensure that token limits are not enforced during model graded scoring.
- Bugfix: Catch standard `TimeoutError` for running shell commands in the computer tool container.
- Bugfix: Correct combination of consecutive string based user messages for Anthropic provider.

## v0.3.70 (25 February 2025)

- [working_limit](https://inspect.aisi.org.uk/errors_and_limits.html#working-limit) option for specifying a maximum working time (e.g. model generation, tool calls, etc.) for samples.
- Added `SandboxEvent` to transcript for recording sandbox execution and I/O.
- Sandboxes: `as_type()` function for checked downcasting of `SandboxEnvironment`
- Remove root logging handlers upon Inspect logger initialisation (as they result in lots of log spam if left installed).
- Only explicitly set `state.completed=True` when entering scoring (`basic_agent()` no longer sets `completed` so can be used in longer compositions of solvers).
- Add `uuid` property to `TaskState` and `EvalSample` (globally unique identifier for sample run).
- Add `cleanup` to tasks for executing a function at the end of each sample run.
- Agent `bridge()` is now compatible with the use of a custom `OPENAI_BASE_URL`.
- Mistral: Bump required version of `mistralai` package to 1.5 (required for `working_limit`).
- Truncate tracebacks included in evaluation log to a maximum of 1MB.
- Compatibility with textual version 2.0 (remove upper bound).
- Align with HF datasets `fsspec` version constraints to avoid pip errors when installing alongside `datasets`.
- Bugfix: Fix issue with tools that had an ordinary `dict` as a parameter.
- Bugfix: Print the correct container `sample_id` for `--no-sandbox-cleanup`.

## v0.3.69 (20 February 2025)

- Google provider updated to use the [Google Gen AI SDK](https://googleapis.github.io/python-genai/), which is now the recommended API for Gemini 2.0 models.
- Task display: Use cooperative cancellation for cancel buttons in task display.
- Task display: Print task progress every 5 seconds for 'plain' display mode.
- Task display: Handle click on running samples tab when there is no transcript.
- Docker: Print stderr from `compose up` when no services startup successfully. 
- Docker: Print sample id and epoch for each container when using `--no-sandbox-cleanup`
- Mistral: Create and destroy client within generate.
- Inspect View: Fix display of score dictionaries containing boolean values
- Bugfix: Catch standard `TimeoutError` for subprocess timeouts (ensure kill/cleanup of timed out process).

## v0.3.68 (19 February 2025)

- Task display: Improve spacing/layout of final task display.
- Textual: speicfy broader range of compatible versions (v0.86.2 to v1.0.0)

## v0.3.67 (18 February 2025)

- Memoize calls to `get_model()` so that model instances with the same parameters are cached and re-used (pass `memoize=False` to disable).
- Async context manager for `Model` class for optional scoped usage of model clients.
- New `assistant_message()` solver.
- Prompt templates: Ignore template placeholders that don't map to passed parameters in `prompt_template()`, and system/user/assistant solvers.
- Google: Handle system messages with content lists and input with system but no user messages.
- Google: Ensure that a completion choice is provided even when none are returned by the service.
- Inspect View: Improve the display of subtasks with no inputs or events.
- Inspect View: Fix transcript display of phantom subtask or other phantom events.
- Inspect View: Fix formatting issues in sample error display
- Bugfix: Raise error for empty dataset (rather than providing a dummy sample).
- Bugfix: Specify markup=False for textual static controls (stricter parser in textual 2.0 leading to exceptions).
- Bugfix: Temporarily pin to textual==1.0.0 while they chase all of their regressions in 2.0

## v0.3.66 (17 February 2025)

- Docker: Correct compose file generation for Dockerfiles w/ custom stem or extension.
- Escape brackets when rendering task config (another textual 2.0 fix)

## v0.3.65 (16 February 2025)

- Compatibility with textual 2.0 (which had several breaking changes).
- Inspect View: Improve scorer display formatting.
- Bugfix: Inspect view now correctly renders arrays with embedded `null` values.
- Bugfix: Inspect view now correctly handles scorers with no metrics.

## v0.3.64 (14 February 2025)

- [Reference documentation](https://inspect.aisi.org.uk/reference/) for Python API and CLI commands.
- Add support for [clustered standard errors](https://inspect.aisi.org.uk/scorers.html#clustered-standard-errors) via a new `cluster` parameter for the `stderr()` metric.
- Improvements to [scoring workflow](https://inspect.aisi.org.uk/scorers.html#sec-scorer-workflow) (`inspect score` command and `score()` function).
- Metrics now take `list[SampleScore]` rather than `list[Score]` (previous signature is deprecated but still works with a warning).
- Use a sample adjustment for the `var()` metric.
- Google: Speculative fix for completion candidates not being returned as a list.
- Python and Bash tools: Add `sandbox` argument for running in non-default sandboxes.
- Transcript: Log `ScoreEvent` (with `intermediate=True`) when the `score()` function is called.
- Transcript: Add `source` field to `InfoEvent` and use it for events logged by the human agent.
- Docker: Support Dockerfiles with `.Dockerfile` extension.
- Docker: Raise error when there is an explicitly configured `container_name` (incompatible with epochs > 1).
- Docker: Dynamically set `compose up` timeout when there are `healthcheck` entries for services.
- Log: Validate that `log_dir` is writeable at startup.
- Log: Write eval config defaults into log file (rather than `None`).
- Bugfix: Always honor level-level-transcript setting for transcript logging.
- Bugfix: Fix some dynamic layout issues for sample sandbox view.

## v0.3.63 (07 February 2025)

- Add [OpenRouter](https://inspect.aisi.org.uk/providers.html#openrouter) model provider.
- Inspect View: Convert codebase from JS/Preact to Typescript/React
- Add `shuffle_choices` to dataset and dataset loading functions. Deprecate `shuffle` parameter to the `multiple_choice` solver.
- Add `stop_words` param to the `f1` scorer. `stop_words` will be removed from the target and answer during normalization.
- Tools: Handle return of empty list from tool calls.
- Computer: Moved out of beta (i.e. from `inspect_ai.tool.beta` into `inspect_ai.tool`).
- Sandboxes: Docker now uses `tee` for write_file operations.
- Inspect View: Handle Zip64 zip files (for log files greater than 4GB)
- Bugfix: Change `type` parameter of `answer()` to `pattern` to address registry serialisation error.
- Bugfix: Restore printing of request payloads for 400 errors from Anthropic.
- Bugfix: Log transcript event for solver provided scores (improves log viewer display of solver scoring)

## v0.3.62 (03 February 2025)

- Various improvements for [reasoning models](https://github.com/UKGovernmentBEIS/inspect_ai/pull/1229) including extracting reasoning content from assistant messages.
- OpenAI: Handle `reasoning_effort`, `max_tokens`, `temperature`, and `parallel_tool_calls` correctly for o3 models.
- OpenAI: Map some additional 400 status codes to `content_filter` stop reason.
- Anthropic: Handle 413 status code (Payload Too Large) and map to `model_length` StopReason.
- Tasks: Log sample with error prior to raising task-ending exception.
- Python: Enhance prompt to emphasise that it is a script rather than a notebook.
- Computer: Various improvements to image including desktop, python, and VS Code configuration.
- Bugfix: Don't download full log from S3 for header_only reads.

## v0.3.61 (31 January 2025)

- Computer: Enable viewing computer tool's remote mouse cursor via VNC.
- Computer: Disable lock screen on from computer tool reference image.
- Limits: Amend `SampleLimitExceededError` with current `state` so that messages, etc. are preserved when limits are hit.
- Tools: Properly handle image dispatching when multiple tool calls are made by assistant.
- Anthropic: Raise error on 400 status not identified as model_length or content_filter.
- Basic Agent: `incorrect_message` can now optionally be an async function.
- Bugfix: Remove `suffix` from `eval-set` CLI args.
- Bugfix: Only catch `Exception` from sandboxenv_init (allow cancelled to propagate)

## v0.3.60 (29 January 2025)

- [Agent Bridge](https://inspect.aisi.org.uk/agent-bridge.html) for integrating external agent frameworks with Inspect.
- [Goodfire](https://inspect.aisi.org.uk/models.html#goodfire) model provider.
- Add `@wraps` to functions wrapped by Inspect decorators to preserve type information.
- Hugging Face: Add support for stop sequences for HF models.
- Docker: More robust parsing of version strings (handle development versions).
- Vertex: Support for Anthropic models hosted on Vertex.
- OpenAI: Read `refusal` field from assistant message when provided.
- OpenAI: Use qualifiers rather than model args for OpenAI on other providers (`openai/azure`)
- Anthropic: Don't insert '(no content)' into canonical messages list (do only on replay)
- Anthropic: Use qualifiers rather than model args for Anthropic on other providers (`anthropic/bedrock`, `anthropic/vertex`).
- Anthropic: Support for `extra_body` model arg (for adding additional JSON properties to the request)
- Basic Agent: Append `tools` to `state` so that tools added in `init` are preserved.
- Scoring: Always provide half-again the sample time limit for scoring.
- Bugfix: Fix issue w/ approvals for samples with id==0.
- Bugfix: Use "plain" display when running eval_async() outside of eval().
- Bugfix: Fix issue with multiple scorers of the same type in a task.

## v0.3.59 (24 January 2025)

- Beta version of [computer()](https://inspect.aisi.org.uk/tools-standard.html#sec-computer) tool which models with a computer desktop environment.
- `user_message()` solver for appending parameterised user messages.
- `prompt_template()`, `system_message()` and `user_message()` solver now also include the sample `store` in substitution parameters.
- Limits: Enforce token and message limit at lower level (not longer required to check `state.completed` for limit enforcement).
- Limits: Enforce [custom limits](https://inspect.aisi.org.uk/errors-and-limits.html#custom-limit) for samples by raising `SampleLimitExceededError`.
- Tasks: Optional ability for solvers to [yield scores](https://inspect.aisi.org.uk/solvers.html#sec-scoring-in-solvers) for a task.
- Model API: Log model calls that result in bad request errors.
- Tools: `model_input` option that determines how tool call result content is played back to the model.
- Tools: Don't attempt to marshall arguments of dynamic `ToolDef` with `**kwargs: Any` (just pass them through).
- Log warning when a non-fatal sample error occurs (i.e. errors permitted by the `fail_on_error` option) 
- Inspect View: allow filtering samples by compound expressions including multiple scorers. (thanks @andrei-apollo)
- Inspect View: improve rendering performance and stability for the viewer when viewing very large eval logs or samples with a large number of steps.
- Task display: Improved `plain` mode with periodic updates on progress, metrics, etc.
- Google: Update to v0.8.4 of google-generativeai (py.typed support and removal of logprobs generation options)
- Google: Support for string enums (e.g. `Literal["a", "b", "c"])`) in tool function declarations.

## v0.3.58 (16 January 2025)

- Support for [audio and video](https://inspect.aisi.org.uk/multimodal.html) inputs for Open AI and Google Gemini models.
- Task display: Added Timeout Tool button for manually timing out a tool call.
- Task display: Automatically switch to "plain" mode when running in a background thread
- Sandboxes: Setup and initialisation errors are now handled at the sample level.
- Sandboxes: Increase setup script timeout to 5 minutes (from 30 seconds) and do not retry setup scripts (in case they aren't idempotent).
- Sandboxes: Add `timeout_retry` option (defaulting to `True`) to `exec()` function.
- Sandboxes: Add `type` and  optional `container` properties to `SandboxConnection`.
- Docker: Services which exit with status 0 during setup no longer cause an error.
- `task_with()` function for creating task variants.
- Added `--filter` argument to trace CLI commands for filtering on trace log message content.
- Print model conversations to terminal with `--display=conversation` (was formerly `--trace`, which is now deprecated).
- HuggingFace: Support models that don't provide a chat template (e.g. gpt2)
- Eval Set: Ensure that logs with status 'started' are retried.
- Rename the built in `bootstrap_std` metric to `bootstrap_stderr` (deprecate `bootstrap_std`)
- Bugfix: Fix duplication of summaries when eval log file is rewritten.

## v0.3.57 (09 January 2025)

- [Tracing API](https://inspect.aisi.org.uk/tracing.html#tracing-api) for custom trace logging.
- Inspect View: never truncate tool result images and display at default width of 800px.
- Inspect View: display tool error messages in transcript when tool errors occur.
- Inspect View: display any completed samples even if the task fails because of an error
- Inspect View: don't display the 'input' column heading if there isn't an input
- Open AI: Handle additional bad request status codes (mapping them to appropriate `StopReason`)
- Open AI: Use new `max_completion_tokens` option for o1 full.
- Web Browser: raise error when both `error` and `web_at` fields are present in response.
- Sandboxes: Apply dataset filters (limit and sample id) prior to sandbox initialisation.
- Docker: Prevent issue with container/project names that have a trailing underscore. 
- Store: initialise `Store` from existing dictionary.
- Log: provide `metadata_as` and `store_as` typed accessors for sample metadata and store.
- Tool parameters with a default of `None` are now supported.
- More fine graned HTML escaping for sample transcripts displalyed in terminal.
- Bugfix: prevent errors when a state or storage value uses a tilde or slash in the key name.
- Bugfix: Include input in sample summary when the sample input contains a simple string.

## v0.3.56 (01 January 2025)

- [Human Agent](https://inspect.aisi.org.uk/human-agent.html) solver for human baselining of computing tasks.
- [Typed interfaces](https://inspect.aisi.org.uk/typing.html) to `Sample` store and metadata using Pydantic models.
- [Approval policies](https://inspect.aisi.org.uk/approval.html#task-approvers) can now be defined at the `Task` level (`eval` level approval policies take precedence).
- Tools can now return `ContentText` and `ContentImage`.
- Move tool result images into subsequent user messages for models that don't support tools returning images.
- `SandboxConnection` that contains login information from sandboxes.
- `display_type()` function for detecting the current display type (e.g. "full", "rich", etc.)
- Trace: improved handling of `eval()` running in multiple processes at once (trace file per-process)
- Docker: don't apply timeouts to `docker build` and `docker pull` commands.
- Bugfix: fix issue w/ `store.get()` not auto-inserting `default` value.

## v0.3.55 (29 December 2024)

- Bedrock: redact authentication model args from eval logs.
- OpenAI: warn when `temperature` is used with o1 models (as it is not supported).
- Bugfix: spread args for cache trace logging.

## v0.3.54 (26 December 2024)

- [Tracing](https://inspect.aisi.org.uk/tracing.html) for diagnosing runs with unterminated action (e.g. model calls, docker commands, etc.).
- Provide default timeout/retry for docker compose commands to mitigate unreliability in some configurations.
- Switch to sync S3 writes to overcome unreliability observed when using async interface.
- Task display: Added `--no-score-display` option to disable realtime scoring metrics.
- Bugfix: Fix failure to fully clone samples that have message lists as input.
- llama-cpp-python: Support for `logprobs`.

## v0.3.53 (20 December 2024)

- OpenAI: Support for o1 including native tool calling and `reasoning_effort` generation option.
- Task API: Introduce `setup` step that always runs even if `solver` is replaced.
- Bedrock: Support for tool calling on Nova models.
- Bedrock: Support for custom `model_args` passed through to `session.Client`.
- Bedrock: Support for `jpeg` images.
- Bedrock: Correct max_tokens for llama3-8b, llama3-70b models on Bedrock.
- Inspect View: Various improvements to appearance of tool calls in transcript.
- Task display: Ensure that widths of progress elements are kept consistent across tasks.
- Sandboxes: New `max_sandboxes` option for (per-provider) maximum number of running sandboxes.
- Sandboxes: Remove use of aiofiles to mitigate potential for threading deadlocks.
- Concurrency: Do not use `max_tasks` as a lower bound for `max_samples`.
- Log recorder: Always re-open log buffer for `eval` format logs.
- Bugfix: Proper handling of text find for eval raw JSON display
- Bugfix: Correct handling for `--sample-id` integer comparisons.
- Bugfix: Proper removal of model_args with falsey values (explicit check for `None`)
- Bugfix: Properly handle custom metrics that return dictionaries or lists
- Bugfix: Proper sample count display when retrying an evaluation
- Bugfix: Fix inability to define and run tasks in a notebook.

## v0.3.52 (13 December 2024)

- Eval: `--sample-id` option for evaluating specific sample id(s).
- Bedrock: Detect and report HTTP rate limit errors.
- Azure AI: Add `emulate_tools` model arg to force tool emulation (emulation is enabled by default for Llama models).
- Basic Agent: Add `max_tool_output` parameter to override default max tool output from generate config.
- Inspect View: Correct display of sample ID for single sample tasks.
- Trace: Show custom tool views in `--trace` mode.
- Bugfix: Support for dynamic metric names in realtime scoring display.

## v0.3.51 (13 December 2024)

- Bugfix: Task display fails to load when no scorers are defined for a task.

## v0.3.50 (12 December 2024)

- Tools: Improved typing/schema support (unions, optional params, enums).
- Tools: Added `append` argument to `use_tools()` for adding (rather than replacing) the currently available tools.
- Docker sandbox: Streamed reads of stderr/stdout (enabling us to enforce output limits for read_file and exec at the source).
- Sandbox API: Enable passing `BaseModel` types for sandbox `config` (formerly only a file path could be passed).
- Task display: Show all task scores in realtime (expand task progress to see scores).
- Task display: Show completed samples and align progress more closely to completed samples (as opposed to steps).
- Task display: Show sample messages/tokens used (plus limits if specified).
- Task display: Resolve issue where task display would lose mouse input after VS Code reload.
- Datasets: Validate that all IDs in datasets are unique (as several downstream problems occur w/ duplicate IDs).
- Inspect View: Fix issue with incorrectly displayed custom tool views.
- Human approval: Use fullscreen display (makes approval UI async and enables rapid processing of approvals via the `Enter` key).
- Added `input_panel()` API for adding custom panels to the fullscreen task display.
- Log recorder: Methods are now async which will improve performance for fsspec filesystems with async implementations (e.g. S3)
- Log recorder: Improve `.eval` log reading performance for remote filesystem (eagerly fetch log to local buffer).
- Add `token_usage` property to `TaskState` which has current total tokens used across all calls to `generate()` (same value that is used for enforcing token limits).
- Add `time` field to `ModelOutput` that records total time spent within call to ModelAPI `generate()`.
- Web browser: Remove base64 images from web page contents (prevent filling up model context with large images).
- Match scorer: If the target of a match isn’t numeric, ignore the numeric flag and instead use text matching (improved handling for percentages).
- Hugging Face: Support for native HF tool calling for Llama, Mistral, Qwen, and others if they conform to various standard schemas.
- Hugging Face: `tokenizer_call_args` dict to specify custom args during tokenization, such as `max_length` and `truncation`.
- Azure AI: Fix schema validation error that occurred when model API returns `None` for `content`.
- Display: Throttle updating of sample list based on number of samples.
- Display: Add explicit 'ctrl+c' keybinding (as textual now disables this by default).
- Bugfix: Correct rate limit error display when running in fullscreen mode.
- Bugfix: `hf_dataset` now explicitly requires the `split` argument (previously, it would crash when not specified).
- Bugfix: Prevent cascading textual error when an error occurs during task initialisation.
- Bugfix: Correctly restore sample summaries from log file after amend.
- Bugfix: Report errors that occur during task finalisation.
  
## v0.3.49 (03 December 2024)

- Logging: Only call CreateBucket on Amazon S3 when the bucket does not already exist.
- Improve cancellation feedback and prevent multiple cancellations when using fullscreen display.
- Inspect View: Prevent circular reference error when rendering complex tool input.
- Inspect View: Resolve display issue with sorting by sample then epoch.

## v0.3.48 (01 December 2024)

- [Realtime display](https://github.com/UKGovernmentBEIS/inspect_ai/pull/865) of sample transcripts (including ability to cancel running samples).
- Scoring: When using a dictionary to map metrics to score value dictionaries, you may now use globs as keys. See our [scorer documentation](https://inspect.aisi.org.uk/scorers.html#sec-multiple-scorers) for more information.
- `EvalLog` now includes a [location](https://github.com/UKGovernmentBEIS/inspect_ai/pull/872) property indicating where it was read from.
- Use [tool views](https://inspect.aisi.org.uk/approval.html#tool-views) when rendering tool calls in Inspect View.
- Consistent behavior for `max_samples` across sandbox and non-sandbox evals (both now apply `max_samples` per task, formerly evals with sandboxes applied `max_samples` globally).
- Log files now properly deal with scores that produce Nan. (fixes [#834](https://github.com/UKGovernmentBEIS/inspect_ai/issues/834))
- Bash tool: add `--login` option so that e.g. .bashrc is read before executing the command.
- Google: Support for tools/functions that have no parameters.
- Google/Vertex: Support for `logprobs` and other new 1.5 (002 series) options.
- AzureAI: Change default max_tokens for Llama models to 2048 (4096 currently yields an error w/ Llama 3.1).
- Mistral: Various compatibility changes for their client and tool calling implementation.
- Handle exponents in numeric normalisation for match, include, and answer scorers.
- hf_dataset: Added `cached` argument to control whether to use a previously cached version of the dataset if available (defaults to `True`).
- hf_dataset: Added `revision` option to load a specific branch or commit SHA (when using `revision` datasets are always revalidated on Hugging Face, i.e. `cached` is ignored).
- Log viewer: Display sample ids rather than indexes.
- Log viewer: Add timestamps to transcript events.
- Log viewer: Metadata which contains images will now render the images.
- Log viewer: Show custom tool call views in messages display.
- Bugfix: Correctly read and forward image detail property.
- Bugfix: Correct resolution of global eval override of task or sample sandboxes.
- Bugfix: Don't do eval log listing on background threads (s3fs can deadlock when run from multiple threads).

## v0.3.47 (18 November 2024)

- Basic agent: Ensure that the scorer is only run once when max_attempts = 1.
- Basic agent: Support custom function for incorrect_message reply to model.
- Tool calling: Execute multiple tool calls serially (some models assume that multiple calls are executed this way rather than in parallel).
- Google: Combine consecutive tool messages into single content part; ensure no empty text content parts.
- AzureAI: Create and close client with each call to generate (fixes issue w/ using azureai on multiple passes of eval).
- Bedrock: Migrate to the [Converse API](https://docs.aws.amazon.com/bedrock/latest/userguide/conversation-inference-supported-models-features.html), which supports many more features including tool calling and multimodal models.
- Scoring: When using a dictionary to map metrics to score value dictionaries, you may now use globs as keys. See our [scorer documentation](https://inspect.aisi.org.uk/scorers.html#sec-multiple-scorers) for more information.
- Sample limit events will now appear in the transcript if a limit (e.g. message, token, or time limit) halt a sample. The sample list and sample detail also display the limit, if applicable.

## v0.3.46 (12 November 2024)

- [eval](https://inspect.aisi.org.uk/eval-logs.html#sec-log-format) is now the default log format (use `--log-format=json` to use old format).
- Base 64 images are now logged by default for all log formats (disable with `--no-log-images`).
- The log viewer now properly displays sample errors in the sample list for `eval` format log files.
- Improve path handling when using `inspect log convert` to convert a single log file.
- Web browser tool: Subtasks now each have independent web browser sessions.
- Anthropic: Ensure that assistant messages created in generate never have empty content lists.
- Increase sandbox `exec()` output limit from 1 MiB to 10 MiB.

## v0.3.45 (11 November 2024)

- [time_limit](https://inspect.aisi.org.uk/errors_and_limits.html#sample-limits) option for specifying a maximum execution time for samples.
- [read_eval_log_samples()](https://inspect.aisi.org.uk/eval-logs.html#streaming) function for streaming reads of `.eval` log files.
- Mistral: Support for multi-modal models (requires v1.2 of mistralai package).
- Groq: Support for multi-modal models (requires v0.11.0 of groq package).
- AzureAI: Use Model Inference API (preview) for implementation of model client.
- Bedrock: Fix parsing of Bedrock Mistral Large 2407 responses
- Apply standard sample error handling (fail-on-error, etc.) when running scorers.
- Fix issue with correctly logging task_args for eval-set tasks which are interrupted.
- Move `INSPECT_DISABLE_MODEL_API` into `generate()` (as opposed to `get_model()`)
- Always treat `.eval` files as logs (don't apply file name pattern restrictions as we do with `.json`).
- Log model calls when model providers return bad request errors
- Better lay out large numbers of configuration and parameters when displaying log files.
- The log viewer now properly displays sample scores for running tasks.
- Add `metadata` field to `ModelOutput` and provide various fields for the Groq provider.

## v0.3.44 (04 November 2024)

- Revert change to single epoch reducer behavior (regressed some scoring scenarios).

## v0.3.43 (04 November 2024)

- New binary [log format](https://inspect.aisi.org.uk/eval-logs.html#sec-log-format) which yields substantial size and speed improvements (JSON format log files are still fully supported and utilities for converting between the formats are provided).
- [Grok](https://docs.x.ai/) model provider.
- [llama-cpp-python](https://llama-cpp-python.readthedocs.io/en/latest/) local model provider.
- Extensions: correctly load extensions in packages where package name differs from dist name.
- Added `--model-config`, `--task-config`, and `--solver-config` CLI arguments for specifying model, task, and solver args using a JSON or YAML config file.
- View: properly render complex score objects in transcript.
- Write custom tool call views into transcript for use by Inspect View.
- Use `casefold()` for case-insensitive compare in `includes()`, `match()`, `exact()`, and `f1()` scorers.
- OpenAI: eliminate use of `strict` tool calling (sporadically supported across models and we already internally validate).
- Mistral: fix bug where base_url was not respected when passing both an api_key and base_url.
- Don't include package scope for task name part of log files.
- Improve performance of write_file for Docker sandboxes.
- Use user_data_dir rather than user_runtime_dir for view notifications.
- Implement `read_eval_log_sample()` for JSON log files.
- Log the list of dataset sample IDs.
- Limit `SandboxEnvironment.exec()` output streams to 1 MiB. Limit `SandboxEnvironment.read_file()` to 100 MiB.
- Add `INSPECT_DISABLE_MODEL_API` environment variable for disabling all Model APIs save for mockllm.
- Add optional `tool_call_id` param to `ModelOutput.for_tool_call()`.
- Support all JSON and CSV dataset arguments in `file_dataset()` function.

## v0.3.42 (23 October 2024)

- [ToolDef](https://inspect.aisi.org.uk/tools-custom.html#sec-dynamic-tools) class for dynamically creating tool definitions.
- Added `--tags` option to eval for tagging evaluation runs.
- Added APIs for accessing sample event transcripts and for creating and resolving attachments for larger content items.
- Cleanup Docker Containers immediately for samples with errors.
- Support Dockerfile as config path for Docker sandboxes (previously only supported compose files).
- Anthropic: remove stock tool use chain of thought prompt (many Anthropic models now do this internally, in other cases its better for this to be explicit rather than implicit).
- Anthropic: ensure that we never send empty text content to the API.
- Google: compatibility with google-generativeai v0.8.3
- Llama: remove extraneous <|start_header_id|>assistant<|end_header_id|> if it appears in an assistant message.
- OpenAI: Remove tool call id in user message reporting tool calls to o1- models.
- Use Dockerhub aisiuk/inspect-web-browser-tool image for web browser tool.
- Use ParamSpec to capture types of decorated solvers, tools, scorers, and metrics.
- Support INSPECT_EVAL_MODEL_ARGS environment variable for calls to `eval()`.
- Requirements: add lower bounds to various dependencies based on usage, compatibility, and stability.
- Added `include_history` option to model graded scorers to optionally include the full chat history in the presented question.
- Added `delimiter` option to `csv_dataset()` (defaults to ",")
- Improve answer detection in multiple choice scorer.
- Open log files in binary mode when reading headers (fixes ijson deprecation warning).
- Capture `list` and `dict` of registry objects when logging `plan`.
- Add `model_usage` field to `EvalSample` to record token usage by model for each sample.
- Correct directory handling for tasks that are imported as local (non-package) modules.
- Basic agent: terminate agent loop when the context window is exceeded.
- Call tools sequentially when they have opted out of parallel calling.
- Inspect view bundle: support for bundling directories with nested subdirectories.
- Bugfix: strip protocol prefix when resolving eval event content
- Bugfix: switch to run directory when running multiple tasks with the same run directory.
- Bugfix: ensure that log directories don't end in forward/back slash.

## v0.3.41 (11 October 2024)

- [Approval mode](https://inspect.aisi.org.uk/approval.html) for extensible approvals of tool calls (human and auto-approvers built in,  arbitrary other approval schemes via extensions).
- [Trace mode](https://inspect.aisi.org.uk/interactivity.html#sec-trace-mode) for printing model interactions to the terminal.
- Add `as_dict()` utility method to `Score`
- [Sample limits](https://inspect.aisi.org.uk/errors_and_limits.html#sample-limits) (`token_limit` and `message_limit`) for capping the number of tokens or messages used per sample ( `message_limit` replaces deprecated `max_messages`).
- Add `metadata` field to `Task` and record in log `EvalSpec`.
- Include datetime and level in file logger.
- Correct llama3 and o1 tool calling when empty arguments passed.
- Allow resolution of any sandbox name when there is only a single environment.
- Introduce `--log-level-transcript` option for separate control of log entries recorded in the eval log file
- Improve mime type detection for image content encoding (fixes issues w/ webp images).
- Fix memory leak in Inspect View worker-based JSON parsing.
- Add `fail_on_error` option for `eval_retry()` and `inspect eval-retry`.
- Defer resolving helper models in `self_critique()` and `model_graded_qa()`.
- Fix Docker relative path resolution on Windows (use PurePosixPath not Path)
- Restore support for `--port` and `--host` on Inspect View.

## v0.3.40 (6 October 2024)

- Add `interactive` option to `web_browser()` for disabling interactive tools (clicking, typing, and submitting forms).
- Provide token usage and raw model API calls for OpenAI o1-preview.
- Add support for reading CSV files of dialect 'excel-tab'.
- Improve prompting for Python tool to emphasise the need to print output.
- For `basic_agent()`, defer to task `max_messages` if none is specified for the agent (default to 50 is the task does not specify `max_messages`).
- Add optional `content` parameter to `ModelOutput.for_tool_call()`.
- Display total samples in Inspect View
- Prune `sample_reductions` when returning eval logs with `header_only=True`.
- Improved error message for undecorated solvers.
- For simple matching scorers, only include explanation if it differs from answer.

## v0.3.39 (3 October 2024)

- The sample transcript will now display the target for scoring in the Score Event (for newly run evaluations).
- Provide setter for `max_messages` on `TaskState`.
- Provide `max_messages` option for `basic_agent()` (defaulting to 50) and use it rather than any task `max_messages` defined.
- Improved implementation of disabling parallel tool calling (also fixes a transcript issue introduced by the original implementation).
- Improve quality of error messages when a model API key environment variable is missing.
- Improve prompting around letting the model know it should not attempt parallel web browser calls.

## v0.3.38 (3 October 2024)

- Rename `web_browser_tools()` to `web_browser()`, and don't export individual web browsing tools.
- Add `parallel` option to `@tool` decorator and specify `parallel=False` for web browsing tools.
- Improve prompting for web browser tools using more explicit examples.
- Improve prompting for `</tool_call>` end sequence for Llama models.
- Fix issue with failure to execute sample setup scripts.

## v0.3.37 (2 October 2024)

- Move evals into [inspect_evals](https://github.com/UKGovernmentBEIS/inspect_evals) package.

## v0.3.36 (2 October 2024)

- [Web Browser](https://inspect.aisi.org.uk/tools-standard.html#sec-web-browser) tool which provides a headless Chromium browser that supports navigation, history, and mouse/keyboard interactions.
- `auto_id` option for dataset readers to assign an auto-incrementing ID to records.
- Task args: don't attempt to serialise registry objects that don't have captured parameters.

## v0.3.35 (1 October 2024)

- Catch o1-preview "invalid_prompt" exception and convert to normal content_filter refusal.
- Terminate timed out subprocesses.
- Support 'anthropoic/bedrock/' service prefix for Anthropic models hosted on AWS Bedrock.
- Change score reducer behavior to always reduce score metadata to the value of the `metadata` field in the first epoch
- Improve task termination message (provide eval-retry prompt for tasks published in packages)
- Preserve type for functions decorated with `@task`.
- Various improvements to layout and display for Inspect View transcript.

## v0.3.34 (30 September 2024)

- Support for `max_tokens` on OpenAI o1 models (map to `max_completion_tokens`).
- Fix regression of log and debug options on `inspect view`
- Improved focus management for Inspect View
- Raise error if `epochs` is less than 1
- Improve code parsing for HumanEval (compatibility with Llama model output)

## v0.3.33 (30 September 2024)

- StopReason: Added "model_length" for exceeding token window and renamed "length" to "max_tokens".
- Capture solver input params for subtasks created by `fork()`.
- Option to disable ANSI terminal output with `--no-ansi` or `INSPECT_NO_ANSI`
- Add chain of thought option to `multiple_choice()` and export `MultipleChoiceTemplate` enumeration
- Allow Docker sandboxes configured with `x-default` to be referred to by their declared service name.
- Improved error messages for Docker sandbox initialisation.
- Improve legibility of Docker sandbox log entries (join rather than displaying as array)
- Display user message immediately proceeding assistant message in model call transcripts.
- Display images created by tool calls in the Viewer.
- Fix duplicated tool call output display in Viewer for Gemini and Llama models.
- Require a `max_messages` for use of `basic_agent()` (as without it, the agent could end up in an infinite loop).
- Load extension entrypoints per-package (prevent unnecessary imports from packages not being referenced).
- Track sample task state in solver decorator rather than solver transcript.
- Display solver input parameters for forked subtasks.
- Improvements to docker compose down cleanup: timeout, survive missing compose files.
- Always produce epoch sample reductions even when there is only a single epoch.
- Scores produced after being reduced retain `answer`, `explanation`, and `metadata` only if equal across all epochs.

## v0.3.32 (25 September 2024)

- Fix issue w/ subtasks not getting a fresh store() (regression from introduction of `fork()` in v0.3.30)
- Fix issue w/ subtasks that return None invalidating the log file.
- Make subtasks collapsible in Inspect View.
- Improved error reporting for missing `web_search()` provider environment variables.

## v0.3.31 (24 September 2024)

- Deprecated `Plan` in favor of `Solver` (with `chain()` function to compose multiple solvers).
- Added `max_tool_output` generation option (defaults to 16KB).
- Improve performance of `header_only` log reading (switch from json-stream to ijson).
- Add support for 0 retries to `eval-set` (run a single `eval` then stop).
- Tool calling fixes for update to Mistral v1.1. client.
- Always show `epochs` in task status (formerly wasn't included for multiple task display)
- Render transcript `info()` strings as markdown
- Eliminate log spam from spurious grpc fork message.
- Fix issue with hf_dataset shuffle=True not actually shuffling.
- Improved error handling when loading invalid setuptools entrypoints.
- Don't catch TypeError when calling tools (we now handle this in other ways)

## v0.3.30 (18 September 2024)

- Added `fork()` function to fork a `TaskState` and evaluate it against multiple solvers in parallel.
- Ensure that Scores produced after being reduced still retain `answer`, `explanation`, and `metadata`.
- Fix error when running `inspect info log-types`
- Improve scorer names imported from modules by not including the the module names.
- Don't mark messages read from cache with source="cache" (as this breaks the cache key)
- Add `cache` argument to `basic_agent()` for specifying cache policy for the agent.
- Add `cache` field to `ModelEvent` to track cache reads and writes.
- Compatibility with Mistral v1.1 client (now required for Mistral).
- Catch and propagate Anthropic content filter exceptions as normal "content_filter" responses.
- Fix issue with failure to report metrics if all samples had a score value of 0.
- Improve concurrency of Bedrock models by using aioboto3.
- Added [SWE Bench](https://github.com/UKGovernmentBEIS/inspect_evals/tree/main/src/inspect_evals/swe_bench), [GAIA](https://github.com/UKGovernmentBEIS/inspect_evals/tree/main/src/inspect_evals/gaia), and [GDM CTF](https://github.com/UKGovernmentBEIS/inspect_evals/tree/main/src/inspect_evals/gdm_capabilities/in_house_ctf) evals.

## v0.3.29 (16 September 2024)

- Added `--plan` and `-P` arguments to `eval` and `eval-set` commands for replacing the task default plan with another one.
- Improved support for eval retries when calling `eval()` or `eval_set()` with a `plan` argument.
- Don't log base64 images by default (re-enable logging with `--log-images`).
- Provide unique tool id when parsing tool calls for models that don't support native tool usage.
- Fix bug that prevented `epoch_reducer` from being used in eval-retry.
- Fix bug that prevented eval() level `epoch` from overriding task level `epoch`.

## v0.3.28 (14 September 2024)

- [basic_agent()](https://inspect.aisi.org.uk/agents.html#sec-basic-agent) that provides a ReAct tool loop with support for retries and encouraging the model to continue if its gives up or gets stuck.
- [score()](https://inspect.aisi.org.uk/solvers.html#sec-scoring-in-solvers) function for accessing scoring logic from within solvers.
- Ability to [publish](https://inspect.aisi.org.uk/log-viewer.html#sec-publishing) a static standalone Inspect View website for a log directory.
- `system_message()` now supports custom parameters and interpolation of `metadata` values from `Sample`.
- `generate()` solver now accepts arbitrary generation config params.
- `use_tools()` now accepts a variadic list of `Tool` in addition to literal `list[Tool]`.
- `bash()` and `python()` tools now have a `user` parameter for choosing an alternate user to run code as.
- `bash()` and `python()` tools now always return stderr and stdout no matter the exit status.
- Support for OpenAI o1-preview and o1-mini models.
- Input event for recording screen input in sample transcripts.
- Record to sample function for CSV and JSON dataset readers can now return multiple samples.
- Added `debug_errors` option to `eval()` to raise task errors (rather than logging them) so they can be debugged.
- Properly support metrics that return a dict or list of values
- Improved display of prerequisite errors when running `eval()` from a script or notebook.
- Fix `eval_set()` issue with cleaning up failed logs on S3.
- Cleanup Docker containers that fail during sample init.
- Add support for computing metrics for both individual keys within a dictionary but also for the dictionary as a whole
- Fix for Vertex tool calling (don't pass 'additionalProperties').
- Added [SQuAD](https://github.com/UKGovernmentBEIS/inspect_evals/tree/main/src/inspect_evals/squad), [AGIEval](https://github.com/UKGovernmentBEIS/inspect_evals/tree/main/src/inspect_evals/agieval), [IFEval](https://github.com/UKGovernmentBEIS/inspect_ai/blob/main/src/inspect_evals/ifeval/), [PubMedQA](https://github.com/UKGovernmentBEIS/inspect_evals/tree/main/src/inspect_evals/pubmedqa), and [MBPP](https://github.com/UKGovernmentBEIS/inspect_evals/tree/main/src/inspect_evals/mbpp) benchmarks.

## v0.3.27 (6 September 2024)

- Fix missing timestamp issue with running `eval_set()` with an S3-backed log directory.
- Correct rounding behavior for `f1()` and `exact()` scorers.
- Correct normalized text comparison for `exact()` scorer.
- Improved appearance and navigation for sample transcript view.
- Added [MathVista](https://github.com/UKGovernmentBEIS/inspect_evals/tree/main/src/inspect_evals/mathvista) benchmark.

## v0.3.26 (6 September 2024)

- [Eval Sets](https://inspect.aisi.org.uk/eval-sets.html) for running groups of tasks with automatic retries.
- [Per-sample](https://inspect.aisi.org.uk/sandboxing.html#sec-per-sample-sandbox) Sandbox environments can now be specified (e.g. allowing for a distinct Dockerfile or Docker compose file for each sample).
- [input_screen()](https://inspect.aisi.org.uk/interactivity.html) context manager to temporarily clear task display for user input.
- Introduce two new scorers, `f1()` (precision and recall in text matching) and `exact()` (whether normalized text matches exactly).
- Task `metrics` now override built in scorer metrics (previously they were merged). This enables improved re-use of existing scorers where they only change required is a different set of metrics.
- `write_log_dir_manifest()` to write a log header manifest for a log directory.
- Relocate `store()` and `@subtask` from solver to utils module; relocate `transcript()` from solver to log module.
- Add optional user parameter to SandboxEnvironment.exec for specifying the user. Currently only DockerSandboxEnvironment is supported.
- Fix issue with resolving Docker configuration files when not running from the task directory.
- Only populate Docker compose config metadata values when they are used in the file.
- Treat Sandbox exec `cwd` that are relative paths as relative to sample working directory.
- Filter base64 encoded images out of model API call logs.
- Raise error when a Solver does not return a TaskState.
- Only run tests that use model APIs when the `--runapi` flag is passed to `pytest` (prevents unintended token usage)
- Remove `chdir` option from `@tasks` (tasks now always chdir during execution).
- Do not process `.env` files in task directories (all required vars should be specified in the global `.env`).
- Only enable `strict` mode for OpenAI tool calls when all function parameters are required.
- Added [MMMU](https://github.com/UKGovernmentBEIS/inspect_evals/tree/main/src/inspect_evals/mmmu), [CommonsenseQA](https://github.com/UKGovernmentBEIS/inspect_evals/tree/main/src/inspect_evals/commonsense_qa), [MMLU-Pro](https://github.com/UKGovernmentBEIS/inspect_evals/tree/main/src/inspect_evals/mmlu_pro), and [XSTest](https://github.com/UKGovernmentBEIS/inspect_evals/tree/main/src/inspect_evals/xstest) benchmarks.

## v0.3.25 (25 August 2024)

- `Store` for manipulating arbitrary sample state from within solvers and tools.
- `Transcripts` for detailed sample level tracking of model and tool calls, state changes, logging, etc.
- `Subtasks` for delegating work to helper models, sub-agents, etc.
- Integration with Anthropic [prompt caching](https://inspect.aisi.org.uk/caching.html#sec-provider-caching).
- [fail_on_error](https://inspect.aisi.org.uk/errors-and-limits.html#failure-threshold) option to tolerate some threshold of sample failures without failing the evaluation.
- Specify `init` value in default Docker compose file so that exit signals are handled correctly (substantially improves container shutdown performance).
- Add `function` field to `ChatMessageTool` to indicate the name of the function called.
- Added [RACE](https://github.com/UKGovernmentBEIS/inspect_evals/tree/main/src/inspect_evals/race-h/) benchmark.

## v0.3.24 (18 August 2024)

- Support for tool calling for Llama 3.1 models on Bedrock.
- Report JSON schema validation errors to model in tool response.
- Support for `strict` mode in OpenAI tool calls (update to v1.40.0 of `openai` package required).

## v0.3.23 (16 August 2024)

- Support for tool calling for Llama 3.1 models on Azure AI and CloudFlare.
- Increase default `max_tokens` from 1024 to 2048.
- Record individual sample reductions along with results for multi-epoch evals.
- Change default to not log base64 encoded versions of images, as this often resulted in extremely large log files (use `--log-images` to opt back in).
- Update to new Mistral API (v1.0.1 of `mistralai` is now required).
- Support for Llama 3.1 models on Amazon Bedrock
- Eliminate Bedrock dependency on anthropic package (unless using an Anthropic model).
- Improved resolution of AWS region for Bedrock (respecting already defined AWS_REGION and AWS_DEFAULT_REGION)
- Fix bug in match scorer whereby numeric values with periods aren't correctly recognized.
- Added [HumanEval](https://github.com/UKGovernmentBEIS/inspect_evals/tree/main/src/inspect_evals/humaneval), [WinoGrande](https://github.com/UKGovernmentBEIS/inspect_evals/tree/main/src/inspect_evals/winogrande) and [Drop](https://github.com/UKGovernmentBEIS/inspect_evals/tree/main/src/inspect_evals/drop) benchmarks.

## v0.3.22 (07 August 2024)

- Fix issue affecting results of `pass_at_{k}` score reducer.

## v0.3.21 (07 August 2024)

- Add `pass_at_{k}` score reducer to compute the probability of at least 1 correct sample given `k` epochs.
- Improved metrics `value_to_float` string conversion (handle numbers, "true", "false", etc.)
- Log viewer: Ctrl/Cmd+F to find text when running in VS Code.
- Set Claude default `max_tokens` to 4096
- Combine user and assistant messages for Vertex models.
- Warn when using the `name` parameter with task created from `@task` decorated function.
- Make sample `metadata` available in prompt, grading, and self-critique templates.
- Retry on several additional OpenAI errors (APIConnectionError | APITimeoutError | InternalServerError)
- Fix a regression which would cause the 'answer' to be improperly recorded when scoring a sample.

## v0.3.20 (03 August 2024)

- `Epochs` data type for specifying epochs and reducers together (deprecated `epochs_reducer` argument).
- Enable customisation of model generation cache dir via `INSPECT_CACHE_DIR` environment variable.
- Use doc comment description rather than `prompt` attribute of `@tool` for descriptions.
- Include examples section from doc comments in tool descriptions.
- Add `tool_with()` function for adapting tools to have varying names and parameter descriptions.
- Improve recording of `@task` arguments so that dynamically created tasks can be retried.
- Only print `eval-retry` message to terminal for filesystem based tasks.
- Enhance Python logger messages to capture more context from the log record.
- Fix an issue that could result in duplicate display of scorers in log view when using multiple epoch reducers.

## v0.3.19 (02 August 2024)

- [vLLM](https://inspect.aisi.org.uk/models.html#sec-vllm) model provider.
- [Groq](https://groq.com/) model provider.
- [Google Vertex](https://inspect.aisi.org.uk/models.html#google-vertex) model provider.
- [Reduce scores](https://inspect.aisi.org.uk/scorers.html##sec-reducing-epoch) in multi-epoch tasks before computing metrics (defaults to averaging sample values).
- Replace the use of the `bootstrap_std` metric with `stderr` for built in scorers (see [rationale](https://inspect.aisi.org.uk/scorers.html#stderr-note) for details).
- Option to write Python logger entries to an [external file](https://inspect.aisi.org.uk/log-viewer.html#sec-external-file).
- Rename `ToolEnvironment` to `SandboxEnvironment` and `tool_environment()` to `sandbox()` (moving the renamed types from `inspect_ai.tool` to `inspect_ai.util`). Existing symbols will continue to work but will print deprecation errors.
- Moved the `bash()`, `python()`, and `web_search()` functions from `inspect_ai.solver` to `inspect_ai.tool`.  Existing symbols will continue to work but will print deprecation errors.
- Enable parallel execution of tasks that share a working directory.
- Add `chdir` option to `@task` to opt-out of changing the working directory during task execution.
- Enable overriding of default safety settings for Google models.
- Use Python type annotations as the first source of type info for tool functions (fallback to docstrings only if necessary)
- Support for richer types (list, TypeDict, dataclass, Pydantic, etc.) in tool calling.
- Change `ToolInfo` parameters to be directly expressed in JSON Schema (making it much easier to pass them to model provider libraries).
- Validate tool call inputs using JSON Schema and report errors to the model.
- Gracefully handle tool calls that include only a single value (rather than a named dict of parameters).
- Support `tool_choice="any"` for OpenAI models (requires >= 1.24.0 of openai package).
- Make multiple tool calls in parallel. Parallel tool calls occur by default for OpenAI, Anthropic, Mistral, and Groq. You can disable this behavior for OpenAI and Groq with `--parallel-tool-calls false`.
- Invoke rate limit retry for OpenAI APITimeoutError (which they have recently begun returning a lot of more of as a result of httpx.ConnectTimeout, which is only 5 seconds by default.).
- Add `cwd` argument to `SandboxEnvironment.exec()`
- Use `tee` rather than `docker cp` for Docker sandbox environment implementation of `write_file()`.
- Handle duplicate tool call ids in Inspect View.
- Handle sorting sample ids of different types in Inspect View.
- Correctly resolve default model based on CLI --model argument.
- Fix issue with propagating API keys to Azure OpenAI provider.
- Add `azure` model arg for OpenAI provider to force binding (or not binding) to the Azure OpenAI back-end.
- Support for Llama 3 models with the Azure AI provider.
- Add `setup` field to `Sample` for providing a per-sample setup script.
- Score multiple choice questions without parsed answers as incorrect (rather than being an error). Llama 3 and 3.1 models especially often fail to yield an answer.
- Read JSON encoded `metadata` field from samples.
- Show task/display progress immediately (rather than waiting for connections to fill).
- Reduce foreground task contention for Inspect View history loading.
- Ability to host standalone version of Inspect View to view single log files.
- Throw `TimeoutError` if a call to `subprocess()` or `sandbox().exec()` times out (formerly a textual error was returned along with a non-zero exit code).
- Validate name passed to `example_dataset()` (and print available example dataset names).
- Resolve relative image paths within Dataset samples against the directory containing the dataset.
- Preserve `tool_error` text for Anthropic tool call responses.
- Fix issue with rate limit reporting being per task not per eval.
- Set maximum rate limit backoff time to 30 minutes
- Retry with exponential backoff for web_search Google provider.

## v0.3.18 (14 July 2024)

- [Multiple Scorers](https://inspect.aisi.org.uk/scorers.html#sec-multiple-scorers) are now supported for evaluation tasks.
- [Multiple Models](https://inspect.aisi.org.uk/parallelism.html#sec-multiple-models) can now be evaluated in parallel by passing a list of models to `eval()`.
- Add `api_key` to `get_model()` for explicitly specifying an API key for a model.
- Improved handling of very large (> 100MB) log files in Inspect View.
- Use `network_mode: none` for disabling networking by default in Docker tool environments.
- Shorten the default shutdown grace period for Docker container cleanup to 1 second.
- Allow sandbox environment providers to specify a default `max_samples` (set to 25 for the Docker provider).
- Prevent concurrent calls to `eval_async()` (unsafe because of need to change directories for tasks). Parallel task evaluation will instead be implemented as a top-level feature of `eval()` and `eval_async()`.
- Match scorers now return answers consistently even when there is no match.
- Relocate tool related types into a new top-level `inspect_ai.tool` module (previous imports still work fow now, but result in a runtime deprecation warning).
- Decouple tools entirely from solvers and task state (previously they had ways to interact with metadata, removing this coupling will enable tool use in lower level interactions with models). Accordingly, the `call_tools()` function now operates directly on messages rather than task state.
- Support token usage for Google models (Inspect now requires `google-generativeai` v0.5.3).

## v0.3.17 (25 June 2024)

- Optional increased control over the tool use loop via the `call_tools()` function and new `tool_calls` parameter for `generate()`.
- New `per_epoch` option for `CachePolicy` to allow caching to ignore epochs.
- Correctly handle `choices` and `files` when converting `Sample` images to base64.

## v0.3.16 (24 June 2024)

-   Various fixes for the use of Docker tool environments on Windows.
-   Ability to disable cleanup of tool environments via `--no-toolenv-cleanup`.
-   New `inspect toolenv cleanup` command for manually cleaning up tool environments.
-   `ToolError` exception type for explicitly raising tool errors to the model. Formerly, any exception would be surfaced as a tool error to the model. Now, the `ToolError` exception is required for reporting to the model (otherwise other exception types go through the call stack and result in an eval error).
-   Resolve `INSPECT_LOG_DIR` in `.env` file relative to `.env` file parent directory.
-   Use `-` for delimiting `--limit` ranges rather than `,`.
-   Use HF model device for generate (compatibility with multi-GPU).

## v0.3.15 (15 June 2024)

-   [Sandbox Environments](https://inspect.aisi.org.uk/sandboxing.html) for executing tool code in a sandbox.
-   [Caching](https://inspect.aisi.org.uk/caching.html) to reduce the number of model API calls made.
-   The `multiple_choice()` solver now has support for questions with multiple correct answers.
-   More fine grained handling of Claude `BadRequestError` (400) errors (which were formerly all treated as content moderation errors).
-   Filter out empty TextBlockParam when playing messages back to Claude.
-   Automatically combine Claude user messages that include tool content.
-   Revert to "auto" rather than "none" after forced tool call.
-   Provide `TaskState.tools` getter/setter (where the setter automatically syncs the system messages to the specified set of tools).
-   The `use_tools()` function now uses the `TaskState.tools` setter, so replaces the current set of tools entirely rather than appending to it.
-   Set `state.completed = False` when `max_messages` is reached.
-   Allow tools to be declared with no parameters.
-   Allow for null `bytes` field in `Logprobs` and `TopLogprobs`.
-   Support all Llama series models on Bedrock.
-   Added `truthfulqa` benchmark.
-   Added `intercode-ctf` example.

## v0.3.14 (04 June 2024)

-   Stream samples to the evaluation log as they are completed (subject to the new `--log-buffer` option). Always write completed samples in the case of an error or cancelled task.
-   New `"cancelled"` status in eval log for tasks interrupted with SIGINT (e.g. Ctrl-C). Logs are now written for cancellations (previously they were not).
-   Default `--max-samples` (maximum concurrent samples) to `--max-connections`, which will result in samples being more frequently completed and written to the log file.
-   For `eval_retry()`, copy previously completed samples in the log file being retried so that work is not unnecessarily repeated.
-   New `inspect eval-retry` command to retry a log file from a task that ended in error or cancellation.
-   New `retryable_eval_logs()` function and `--retryable` option for `inspect list logs` to query for tasks not yet completed within a log directory.
-   Add `shuffled` property to datasets to determine if they were shuffled.
-   Remove unused `extensions` argument from `list_eval_logs()`.

## v0.3.13 (31 May 2024)

-   Bugfix: Inspect view was not reliably updating when new evaluation logs were written.

## v0.3.12 (31 May 2024)

-   Bugfix: `results` was not defined when no scorer was provided resulting in an error being thrown. Fixed by setting `results = EvalResults()` when no scorer is provided.
-   Bugfix: The viewer was not properly handling samples without scores.

## v0.3.11 (30 May 2024)

-   Update to non-beta version of Anthropic tool use (remove legacy xml tools implementation).

## v0.3.10 (29 May 2024)

-   **BREAKING:** The `pattern` scorer has been modified to match against any (or all) regex match groups. This replaces the previous behaviour when there was more than one group, which would only match the second group.
-   Improved performance for Inspect View on very large datasets (virtualized sample list).
-   ToolChoice `any` option to indicate the model should use at least one tool (supported by Anthropic and Mistral, mapped to `auto` for OpenAI).
-   Tool calls can now return a simple scalar or `list[ContentText | ContentImage]`.
-   Support for updated Anthropic tools beta (tool_choice and image tool results).
-   Report tool_error back to model if it provides invalid JSON for tool calls arguments (formerly this halted the entire eval with an error).
-   New `max_samples` option to control how many samples are run in parallel (still defaults to running all samples in parallel).
-   Add `boolq.py` benchmark.
-   Add `piqa.py` benchmark.
-   View: Improved markdown rendering (properly escape reference links).
-   Improved typing for example_dataset function.
-   Setuptools entry point for loading custom model extensions.
-   Break optional `tuple` return out of `ToolResult` type.
-   Bugfix: always read original sample message(s) for `TaskState.input_text`.
-   Bugfix: remove write counter from log (could have resulted in incomplete/invalid logs propagating to the viewer).
-   Bugfix: handle task names that include spaces in log viewer.

## v0.3.9 (14 May 2024)

-   Add `ollama` local model provider.
-   Add `multi_scorer()` and `majority_vote()` functions for combining multiple scorers into a single score.
-   Add support for multiple model graders in `model_graded_qa()`.
-   Raise `TypeError` for solvers and scorers not declared as `async`.
-   Fallback to standard parse if `NaN` or `Inf` is encountered while reading log file header.
-   Remove deprecated support for matching partial model names (e.g. "gpt" or "claude").

## v0.3.8 (07 May 2024)

-   Exclude null config values from listings in log viewer.

## v0.3.7 (07 May 2024)

-   Add support for logprobs to HF provider, and create uniform API for other providers that support logprobs (Together and OpenAI).
-   Provide an option to merge assistant messages and use it for Anthropoic models (as they don't allow consecutive assistant messages).
-   Supporting infrastructure in Inspect CLI for VS Code extension (additional list and info commands).

## v0.3.6 (06 May 2024)

-   Show first log file immediately (don't wait for fetching metadata for other logs)
-   Add `--version` CLI arg and `inspect info version` command for interrogating version and runtime source path.
-   Fix: exclude `null` config values in output from `inspect info log-file`

## v0.3.5 (04 May 2024)

-   Fix issue with logs from S3 buckets in inspect view.
-   Add `sort()` method to `Dataset` (defaults to sorting by sample input length).
-   Improve tokenization for HF provider (left padding, attention mask, and allow for custom chat template)
-   Improve batching for HF provider (generate as soon as queue fills, thread safety for future.set_result).
-   Various improvements to documentation.

## v0.3.4 (01 May 2024)

-   `write_eval_log()` now ignores unserializable objects in metadata fields.
-   `read_eval_log()` now takes a `str` or `FileInfo` (for compatibility w/ list returned from `list_eval_logs()`).
-   Registry name looks are now case sensitive (fixes issue w/ loading tasks w/ mixed case names).
-   Resiliency to Python syntax errors that occur when enumerating tasks in a directory.
-   Do not throw error if unable to parse or load `.ipynb` file due to lack of dependencies (e.g. `nbformat`).
-   Various additions to log viewer display (log file name, dataset/scorer in listing, filter by complex score types).
-   Improvements to markdown rendering in log viewer (don't render intraword underscores, escape html tags).

## v0.3.3 (28 April 2024)

-   `inspect view` command for viewing eval log files.
-   `Score` now has an optional `answer` field, which denotes the answer text extracted from model output.
-   Accuracy metrics now take an optional `ValueToFloat` function for customising how textual values mapped to float.
-   Made `model_graded_qa` more flexible with separate `instruction` template and `grade_pattern`, as well providing `partial_credit` as an option.
-   Modify the default templates for `chain_of_thought()` and `self_critique()` to instruct the model to reply with `ANSWER: $ANSWER` at the end on its own line.
-   Improved numeric extraction for `match(numeric=True)` (better currency and decimal handling).
-   Improve `answer()` patterns so that they detect letter and word answers both within and at the end of model output.
-   `Plan` now has an optional `cleanup` function which can be used to free per-sample resources (e.g. Docker containers) even in the case of an evaluation error.
-   Add `Dataset.filter` method for filtering samples using a predicate.
-   `Dataset` slices (e.g. `dataset[0:100]`) now return a `Dataset` rather than `list[Sample]`.
-   Relative path to `INSPECT_LOG_DIR` in `.env` file is now correctly resolved for execution within subdirectories.
-   `inspect list tasks` and `list_tasks()` now only parse source files (rather than loading them), ensuring that it is fast even for task files that have non-trivial global initialisation.
-   `inspect list logs` and `list_eval_logs()` now enumerate log files recursively by default, and only enumerate json files that match log file naming conventions.
-   Provide `header_only` option for `read_eval_log()` and `inspect info log-file` for bypassing the potentially expensive reading of samples.
-   Provide `filter` option for `list_eval_logs()` to filter based on log file header info (i.e. anything but samples).
-   Added `__main__.py` entry point for invocation via `python3 -m inspect_ai`.
-   Removed prompt and callable from model `ToolDef` (renamed to `ToolInfo`).
-   Fix issue with accesses of `completion` property on `ModelOutput` with no choices.

## v0.3.2 (21 April 2024)

-   Initial release.<|MERGE_RESOLUTION|>--- conflicted
+++ resolved
@@ -1,11 +1,8 @@
 ## Unreleased
 
-<<<<<<< HEAD
 - Added "sample" linking to `log_viewer()` data preparation function.
-- Allow custom `http_client` to OpenAI clients.
-=======
+- Allow custom `http_client` to OpenAI clients
 - Added sample, message, and event linking to `log_viewer()` data preparation function.
->>>>>>> a44051f1
 
 ## 0.3.116 (27 July 2025)
 
